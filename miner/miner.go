--- conflicted
+++ resolved
@@ -72,11 +72,7 @@
 		mux:      mux,
 		engine:   engine,
 		exitCh:   make(chan struct{}),
-<<<<<<< HEAD
-		worker:   newWorker(config, chainConfig, engine, eth, mux, isLocalBlock),
-=======
 		worker:   newWorker(config, chainConfig, engine, eth, mux, isLocalBlock, true),
->>>>>>> 58cf5686
 		canStart: 1,
 	}
 	go miner.update()
