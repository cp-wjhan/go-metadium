// Copyright 2016 The go-ethereum Authors
// This file is part of the go-ethereum library.
//
// The go-ethereum library is free software: you can redistribute it and/or modify
// it under the terms of the GNU Lesser General Public License as published by
// the Free Software Foundation, either version 3 of the License, or
// (at your option) any later version.
//
// The go-ethereum library is distributed in the hope that it will be useful,
// but WITHOUT ANY WARRANTY; without even the implied warranty of
// MERCHANTABILITY or FITNESS FOR A PARTICULAR PURPOSE. See the
// GNU Lesser General Public License for more details.
//
// You should have received a copy of the GNU Lesser General Public License
// along with the go-ethereum library. If not, see <http://www.gnu.org/licenses/>.

package network

import (
	"context"
	"errors"
	"fmt"
	"net"
	"sync"
	"time"

	"github.com/ethereum/go-ethereum/crypto"
	"github.com/ethereum/go-ethereum/p2p"
	"github.com/ethereum/go-ethereum/p2p/enode"
	"github.com/ethereum/go-ethereum/p2p/protocols"
	"github.com/ethereum/go-ethereum/rpc"
	"github.com/ethereum/go-ethereum/swarm/log"
	"github.com/ethereum/go-ethereum/swarm/state"
)

const (
	DefaultNetworkID = 3
	// timeout for waiting
	bzzHandshakeTimeout = 3000 * time.Millisecond
)

// BzzSpec is the spec of the generic swarm handshake
var BzzSpec = &protocols.Spec{
	Name:       "bzz",
	Version:    8,
	MaxMsgSize: 10 * 1024 * 1024,
	Messages: []interface{}{
		HandshakeMsg{},
	},
}

// DiscoverySpec is the spec for the bzz discovery subprotocols
var DiscoverySpec = &protocols.Spec{
	Name:       "hive",
	Version:    8,
	MaxMsgSize: 10 * 1024 * 1024,
	Messages: []interface{}{
		peersMsg{},
		subPeersMsg{},
	},
}

// BzzConfig captures the config params used by the hive
type BzzConfig struct {
	OverlayAddr  []byte // base address of the overlay network
	UnderlayAddr []byte // node's underlay address
	HiveParams   *HiveParams
	NetworkID    uint64
	LightNode    bool
	BootnodeMode bool
}

// Bzz is the swarm protocol bundle
type Bzz struct {
	*Hive
	NetworkID    uint64
	LightNode    bool
	localAddr    *BzzAddr
	mtx          sync.Mutex
	handshakes   map[enode.ID]*HandshakeMsg
	streamerSpec *protocols.Spec
	streamerRun  func(*BzzPeer) error
}

// NewBzz is the swarm protocol constructor
// arguments
// * bzz config
// * overlay driver
// * peer store
func NewBzz(config *BzzConfig, kad *Kademlia, store state.Store, streamerSpec *protocols.Spec, streamerRun func(*BzzPeer) error) *Bzz {
	bzz := &Bzz{
		Hive:         NewHive(config.HiveParams, kad, store),
		NetworkID:    config.NetworkID,
		LightNode:    config.LightNode,
		localAddr:    &BzzAddr{config.OverlayAddr, config.UnderlayAddr},
		handshakes:   make(map[enode.ID]*HandshakeMsg),
		streamerRun:  streamerRun,
		streamerSpec: streamerSpec,
	}

	if config.BootnodeMode {
		bzz.streamerRun = nil
		bzz.streamerSpec = nil
	}

	return bzz
}

// UpdateLocalAddr updates underlayaddress of the running node
func (b *Bzz) UpdateLocalAddr(byteaddr []byte) *BzzAddr {
	b.localAddr = b.localAddr.Update(&BzzAddr{
		UAddr: byteaddr,
		OAddr: b.localAddr.OAddr,
	})
	return b.localAddr
}

// NodeInfo returns the node's overlay address
func (b *Bzz) NodeInfo() interface{} {
	return b.localAddr.Address()
}

// Protocols return the protocols swarm offers
// Bzz implements the node.Service interface
// * handshake/hive
// * discovery
func (b *Bzz) Protocols() []p2p.Protocol {
	protocol := []p2p.Protocol{
		{
			Name:     BzzSpec.Name,
			Version:  BzzSpec.Version,
			Length:   BzzSpec.Length(),
			Run:      b.runBzz,
			NodeInfo: b.NodeInfo,
		},
		{
			Name:     DiscoverySpec.Name,
			Version:  DiscoverySpec.Version,
			Length:   DiscoverySpec.Length(),
			Run:      b.RunProtocol(DiscoverySpec, b.Hive.Run),
			NodeInfo: b.Hive.NodeInfo,
			PeerInfo: b.Hive.PeerInfo,
		},
	}
	if b.streamerSpec != nil && b.streamerRun != nil {
		protocol = append(protocol, p2p.Protocol{
			Name:    b.streamerSpec.Name,
			Version: b.streamerSpec.Version,
			Length:  b.streamerSpec.Length(),
			Run:     b.RunProtocol(b.streamerSpec, b.streamerRun),
		})
	}
	return protocol
}

// APIs returns the APIs offered by bzz
// * hive
// Bzz implements the node.Service interface
func (b *Bzz) APIs() []rpc.API {
	return []rpc.API{{
		Namespace: "hive",
		Version:   "3.0",
		Service:   b.Hive,
	}}
}

// RunProtocol is a wrapper for swarm subprotocols
// returns a p2p protocol run function that can be assigned to p2p.Protocol#Run field
// arguments:
// * p2p protocol spec
// * run function taking BzzPeer as argument
//   this run function is meant to block for the duration of the protocol session
//   on return the session is terminated and the peer is disconnected
// the protocol waits for the bzz handshake is negotiated
// the overlay address on the BzzPeer is set from the remote handshake
func (b *Bzz) RunProtocol(spec *protocols.Spec, run func(*BzzPeer) error) func(*p2p.Peer, p2p.MsgReadWriter) error {
	return func(p *p2p.Peer, rw p2p.MsgReadWriter) error {
		// wait for the bzz protocol to perform the handshake
		handshake, _ := b.GetOrCreateHandshake(p.ID())
		defer b.removeHandshake(p.ID())
		select {
		case <-handshake.done:
		case <-time.After(bzzHandshakeTimeout):
			return fmt.Errorf("%08x: %s protocol timeout waiting for handshake on %08x", b.BaseAddr()[:4], spec.Name, p.ID().Bytes()[:4])
		}
		if handshake.err != nil {
			return fmt.Errorf("%08x: %s protocol closed: %v", b.BaseAddr()[:4], spec.Name, handshake.err)
		}
		// the handshake has succeeded so construct the BzzPeer and run the protocol
		peer := &BzzPeer{
			Peer:       protocols.NewPeer(p, rw, spec),
			BzzAddr:    handshake.peerAddr,
			lastActive: time.Now(),
			LightNode:  handshake.LightNode,
		}

		log.Debug("peer created", "addr", handshake.peerAddr.String())

		return run(peer)
	}
}

// performHandshake implements the negotiation of the bzz handshake
// shared among swarm subprotocols
func (b *Bzz) performHandshake(p *protocols.Peer, handshake *HandshakeMsg) error {
	ctx, cancel := context.WithTimeout(context.Background(), bzzHandshakeTimeout)
	defer func() {
		close(handshake.done)
		cancel()
	}()
	rsh, err := p.Handshake(ctx, handshake, b.checkHandshake)
	if err != nil {
		handshake.err = err
		return err
	}
	handshake.peerAddr = rsh.(*HandshakeMsg).Addr
	handshake.LightNode = rsh.(*HandshakeMsg).LightNode
	return nil
}

// runBzz is the p2p protocol run function for the bzz base protocol
// that negotiates the bzz handshake
func (b *Bzz) runBzz(p *p2p.Peer, rw p2p.MsgReadWriter) error {
	handshake, _ := b.GetOrCreateHandshake(p.ID())
	if !<-handshake.init {
		return fmt.Errorf("%08x: bzz already started on peer %08x", b.localAddr.Over()[:4], p.ID().Bytes()[:4])
	}
	close(handshake.init)
	defer b.removeHandshake(p.ID())
	peer := protocols.NewPeer(p, rw, BzzSpec)
	err := b.performHandshake(peer, handshake)
	if err != nil {
		log.Warn(fmt.Sprintf("%08x: handshake failed with remote peer %08x: %v", b.localAddr.Over()[:4], p.ID().Bytes()[:4], err))

		return err
	}
	// fail if we get another handshake
	msg, err := rw.ReadMsg()
	if err != nil {
		return err
	}
	msg.Discard()
	return errors.New("received multiple handshakes")
}

// BzzPeer is the bzz protocol view of a protocols.Peer (itself an extension of p2p.Peer)
// implements the Peer interface and all interfaces Peer implements: Addr, OverlayPeer
type BzzPeer struct {
	*protocols.Peer           // represents the connection for online peers
	*BzzAddr                  // remote address -> implements Addr interface = protocols.Peer
	lastActive      time.Time // time is updated whenever mutexes are releasing
	LightNode       bool
}

func NewBzzPeer(p *protocols.Peer) *BzzPeer {
	return &BzzPeer{Peer: p, BzzAddr: NewAddr(p.Node())}
}

// ID returns the peer's underlay node identifier.
func (p *BzzPeer) ID() enode.ID {
	// This is here to resolve a method tie: both protocols.Peer and BzzAddr are embedded
	// into the struct and provide ID(). The protocols.Peer version is faster, ensure it
	// gets used.
	return p.Peer.ID()
}

/*
 Handshake

* Version: 8 byte integer version of the protocol
* NetworkID: 8 byte integer network identifier
* Addr: the address advertised by the node including underlay and overlay connecctions
*/
type HandshakeMsg struct {
	Version   uint64
	NetworkID uint64
	Addr      *BzzAddr
	LightNode bool

	// peerAddr is the address received in the peer handshake
	peerAddr *BzzAddr

	init chan bool
	done chan struct{}
	err  error
}

// String pretty prints the handshake
func (bh *HandshakeMsg) String() string {
	return fmt.Sprintf("Handshake: Version: %v, NetworkID: %v, Addr: %v, LightNode: %v, peerAddr: %v", bh.Version, bh.NetworkID, bh.Addr, bh.LightNode, bh.peerAddr)
}

// Perform initiates the handshake and validates the remote handshake message
func (b *Bzz) checkHandshake(hs interface{}) error {
	rhs := hs.(*HandshakeMsg)
	if rhs.NetworkID != b.NetworkID {
		return fmt.Errorf("network id mismatch %d (!= %d)", rhs.NetworkID, b.NetworkID)
	}
	if rhs.Version != uint64(BzzSpec.Version) {
		return fmt.Errorf("version mismatch %d (!= %d)", rhs.Version, BzzSpec.Version)
	}
	return nil
}

// removeHandshake removes handshake for peer with peerID
// from the bzz handshake store
func (b *Bzz) removeHandshake(peerID enode.ID) {
	b.mtx.Lock()
	defer b.mtx.Unlock()
	delete(b.handshakes, peerID)
}

// GetHandshake returns the bzz handhake that the remote peer with peerID sent
func (b *Bzz) GetOrCreateHandshake(peerID enode.ID) (*HandshakeMsg, bool) {
	b.mtx.Lock()
	defer b.mtx.Unlock()
	handshake, found := b.handshakes[peerID]
	if !found {
		handshake = &HandshakeMsg{
			Version:   uint64(BzzSpec.Version),
			NetworkID: b.NetworkID,
			Addr:      b.localAddr,
			LightNode: b.LightNode,
			init:      make(chan bool, 1),
			done:      make(chan struct{}),
		}
		// when handhsake is first created for a remote peer
		// it is initialised with the init
		handshake.init <- true
		b.handshakes[peerID] = handshake
	}

	return handshake, found
}

// BzzAddr implements the PeerAddr interface
type BzzAddr struct {
	OAddr []byte
	UAddr []byte
}

// Address implements OverlayPeer interface to be used in Overlay.
func (a *BzzAddr) Address() []byte {
	return a.OAddr
}

// Over returns the overlay address.
func (a *BzzAddr) Over() []byte {
	return a.OAddr
}

// Under returns the underlay address.
func (a *BzzAddr) Under() []byte {
	return a.UAddr
}

// ID returns the node identifier in the underlay.
func (a *BzzAddr) ID() enode.ID {
	n, err := enode.ParseV4(string(a.UAddr))
	if err != nil {
		return enode.ID{}
	}
	return n.ID()
}

// Update updates the underlay address of a peer record
func (a *BzzAddr) Update(na *BzzAddr) *BzzAddr {
	return &BzzAddr{a.OAddr, na.UAddr}
}

// String pretty prints the address
func (a *BzzAddr) String() string {
	return fmt.Sprintf("%x <%s>", a.OAddr, a.UAddr)
}

// RandomAddr is a utility method generating an address from a public key
func RandomAddr() *BzzAddr {
	key, err := crypto.GenerateKey()
	if err != nil {
		panic("unable to generate key")
	}
<<<<<<< HEAD
	pubkey := crypto.FromECDSAPub(&key.PublicKey)
	var id discover.NodeID
	copy(id[:], pubkey[1:])
	return NewAddrFromNodeID(id)
}

// NewNodeIDFromAddr transforms the underlay address to an adapters.NodeID
func NewNodeIDFromAddr(addr Addr) discover.NodeID {
	log.Info(fmt.Sprintf("uaddr=%s", string(addr.Under())))
	node := discover.MustParseNode(string(addr.Under()))
	return node.ID
}

// NewAddrFromNodeID constucts a BzzAddr from a discover.NodeID
// the overlay address is derived as the hash of the nodeID
func NewAddrFromNodeID(id discover.NodeID) *BzzAddr {
	return &BzzAddr{
		OAddr: ToOverlayAddr(id.Bytes()),
		UAddr: []byte(discover.NewNode(id, net.IP{127, 0, 0, 1}, 8589, 8589).String()),
	}
}

// NewAddrFromNodeIDAndPort constucts a BzzAddr from a discover.NodeID and port uint16
// the overlay address is derived as the hash of the nodeID
func NewAddrFromNodeIDAndPort(id discover.NodeID, host net.IP, port uint16) *BzzAddr {
	return &BzzAddr{
		OAddr: ToOverlayAddr(id.Bytes()),
		UAddr: []byte(discover.NewNode(id, host, port, port).String()),
	}
=======
	node := enode.NewV4(&key.PublicKey, net.IP{127, 0, 0, 1}, 30303, 30303)
	return NewAddr(node)
>>>>>>> 5e3c737d
}

// NewAddr constucts a BzzAddr from a node record.
func NewAddr(node *enode.Node) *BzzAddr {
	return &BzzAddr{OAddr: node.ID().Bytes(), UAddr: []byte(node.String())}
}<|MERGE_RESOLUTION|>--- conflicted
+++ resolved
@@ -379,40 +379,8 @@
 	if err != nil {
 		panic("unable to generate key")
 	}
-<<<<<<< HEAD
-	pubkey := crypto.FromECDSAPub(&key.PublicKey)
-	var id discover.NodeID
-	copy(id[:], pubkey[1:])
-	return NewAddrFromNodeID(id)
-}
-
-// NewNodeIDFromAddr transforms the underlay address to an adapters.NodeID
-func NewNodeIDFromAddr(addr Addr) discover.NodeID {
-	log.Info(fmt.Sprintf("uaddr=%s", string(addr.Under())))
-	node := discover.MustParseNode(string(addr.Under()))
-	return node.ID
-}
-
-// NewAddrFromNodeID constucts a BzzAddr from a discover.NodeID
-// the overlay address is derived as the hash of the nodeID
-func NewAddrFromNodeID(id discover.NodeID) *BzzAddr {
-	return &BzzAddr{
-		OAddr: ToOverlayAddr(id.Bytes()),
-		UAddr: []byte(discover.NewNode(id, net.IP{127, 0, 0, 1}, 8589, 8589).String()),
-	}
-}
-
-// NewAddrFromNodeIDAndPort constucts a BzzAddr from a discover.NodeID and port uint16
-// the overlay address is derived as the hash of the nodeID
-func NewAddrFromNodeIDAndPort(id discover.NodeID, host net.IP, port uint16) *BzzAddr {
-	return &BzzAddr{
-		OAddr: ToOverlayAddr(id.Bytes()),
-		UAddr: []byte(discover.NewNode(id, host, port, port).String()),
-	}
-=======
 	node := enode.NewV4(&key.PublicKey, net.IP{127, 0, 0, 1}, 30303, 30303)
 	return NewAddr(node)
->>>>>>> 5e3c737d
 }
 
 // NewAddr constucts a BzzAddr from a node record.
