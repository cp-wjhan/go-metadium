// Copyright 2019 The go-ethereum Authors
// This file is part of the go-ethereum library.
//
// The go-ethereum library is free software: you can redistribute it and/or modify
// it under the terms of the GNU Lesser General Public License as published by
// the Free Software Foundation, either version 3 of the License, or
// (at your option) any later version.
//
// The go-ethereum library is distributed in the hope that it will be useful,
// but WITHOUT ANY WARRANTY; without even the implied warranty of
// MERCHANTABILITY or FITNESS FOR A PARTICULAR PURPOSE. See the
// GNU Lesser General Public License for more details.
//
// You should have received a copy of the GNU Lesser General Public License
// along with the go-ethereum library. If not, see <http://www.gnu.org/licenses/>.

package core

import (
	"sync/atomic"

	"github.com/ethereum/go-ethereum/consensus"
	"github.com/ethereum/go-ethereum/core/state"
	"github.com/ethereum/go-ethereum/core/types"
	"github.com/ethereum/go-ethereum/core/vm"
	"github.com/ethereum/go-ethereum/params"
)

// statePrefetcher is a basic Prefetcher, which blindly executes a block on top
// of an arbitrary state with the goal of prefetching potentially useful state
// data from disk before the main block processor start executing.
type statePrefetcher struct {
	config *params.ChainConfig // Chain configuration options
	bc     *BlockChain         // Canonical block chain
	engine consensus.Engine    // Consensus engine used for block rewards
}

// newStatePrefetcher initialises a new statePrefetcher.
func newStatePrefetcher(config *params.ChainConfig, bc *BlockChain, engine consensus.Engine) *statePrefetcher {
	return &statePrefetcher{
		config: config,
		bc:     bc,
		engine: engine,
	}
}

// Prefetch processes the state changes according to the Ethereum rules by running
// the transaction messages using the statedb, but any changes are discarded. The
// only goal is to pre-cache transaction signatures and state trie nodes.
func (p *statePrefetcher) Prefetch(block *types.Block, statedb *state.StateDB, cfg vm.Config, interrupt *uint32) {
	var (
		header       = block.Header()
		gaspool      = new(GasPool).AddGas(block.GasLimit())
		blockContext = NewEVMBlockContext(header, p.bc, nil)
		evm          = vm.NewEVM(blockContext, vm.TxContext{}, statedb, p.config, cfg)
		signer       = types.MakeSigner(p.config, header.Number)
	)
	// Iterate over and process the individual transactions
	byzantium := p.config.IsByzantium(block.Number())
	for i, tx := range block.Transactions() {
		// If block precaching was interrupted, abort
		if interrupt != nil && atomic.LoadUint32(interrupt) == 1 {
			return
		}
		// Convert the transaction into an executable message and pre-cache its sender
		msg, err := tx.AsMessage(signer, header.BaseFee)
		if err != nil {
			return // Also invalid block, bail out
		}
		statedb.Prepare(tx.Hash(), i)
		if err := precacheTransaction(msg, p.config, gaspool, statedb, header, evm); err != nil {
			return // Ugh, something went horribly wrong, bail out
		}
		// If we're pre-byzantium, pre-load trie nodes for the intermediate root
		if !byzantium {
			statedb.IntermediateRoot(true)
		}
	}
	// If were post-byzantium, pre-load trie nodes for the final root hash
	if byzantium {
		statedb.IntermediateRoot(true)
	}
}

// precacheTransaction attempts to apply a transaction to the given state database
// and uses the input parameters for its environment. The goal is not to execute
// the transaction successfully, rather to warm up touched data slots.
<<<<<<< HEAD
func precacheTransaction(config *params.ChainConfig, bc ChainContext, author *common.Address, gaspool *GasPool, statedb *state.StateDB, header *types.Header, tx *types.Transaction, cfg vm.Config) error {
	// Convert the transaction into an executable message and pre-cache its sender
	msg, err := tx.AsMessage(types.MakeSigner(config, header.Number))
	if err != nil {
		return err
	}
	// Create the EVM and execute the transaction
	context := NewEVMContext(msg, header, bc, author)
	vm := vm.NewEVM(context, statedb, config, cfg)

	_, _, _, _, err = ApplyMessage(vm, msg, gaspool)
=======
func precacheTransaction(msg types.Message, config *params.ChainConfig, gaspool *GasPool, statedb *state.StateDB, header *types.Header, evm *vm.EVM) error {
	// Update the evm with the new transaction context.
	evm.Reset(NewEVMTxContext(msg), statedb)
	// Add addresses to access list if applicable
	_, err := ApplyMessage(evm, msg, gaspool)
>>>>>>> 26675454
	return err
}<|MERGE_RESOLUTION|>--- conflicted
+++ resolved
@@ -85,24 +85,10 @@
 // precacheTransaction attempts to apply a transaction to the given state database
 // and uses the input parameters for its environment. The goal is not to execute
 // the transaction successfully, rather to warm up touched data slots.
-<<<<<<< HEAD
-func precacheTransaction(config *params.ChainConfig, bc ChainContext, author *common.Address, gaspool *GasPool, statedb *state.StateDB, header *types.Header, tx *types.Transaction, cfg vm.Config) error {
-	// Convert the transaction into an executable message and pre-cache its sender
-	msg, err := tx.AsMessage(types.MakeSigner(config, header.Number))
-	if err != nil {
-		return err
-	}
-	// Create the EVM and execute the transaction
-	context := NewEVMContext(msg, header, bc, author)
-	vm := vm.NewEVM(context, statedb, config, cfg)
-
-	_, _, _, _, err = ApplyMessage(vm, msg, gaspool)
-=======
 func precacheTransaction(msg types.Message, config *params.ChainConfig, gaspool *GasPool, statedb *state.StateDB, header *types.Header, evm *vm.EVM) error {
 	// Update the evm with the new transaction context.
 	evm.Reset(NewEVMTxContext(msg), statedb)
 	// Add addresses to access list if applicable
 	_, err := ApplyMessage(evm, msg, gaspool)
->>>>>>> 26675454
 	return err
 }