// Copyright 2017 The go-ethereum Authors
// This file is part of the go-ethereum library.
//
// The go-ethereum library is free software: you can redistribute it and/or modify
// it under the terms of the GNU Lesser General Public License as published by
// the Free Software Foundation, either version 3 of the License, or
// (at your option) any later version.
//
// The go-ethereum library is distributed in the hope that it will be useful,
// but WITHOUT ANY WARRANTY; without even the implied warranty of
// MERCHANTABILITY or FITNESS FOR A PARTICULAR PURPOSE. See the
// GNU Lesser General Public License for more details.
//
// You should have received a copy of the GNU Lesser General Public License
// along with the go-ethereum library. If not, see <http://www.gnu.org/licenses/>.

package vm

import (
	"bytes"
	"encoding/json"
	"fmt"
	"io/ioutil"
	"math/big"
	"testing"

	"github.com/ethereum/go-ethereum/common"
	"github.com/ethereum/go-ethereum/crypto"
	"github.com/ethereum/go-ethereum/params"
)

type TwoOperandTestcase struct {
	X        string
	Y        string
	Expected string
}

type twoOperandParams struct {
	x string
	y string
}

var commonParams []*twoOperandParams
var twoOpMethods map[string]executionFunc

func init() {

	// Params is a list of common edgecases that should be used for some common tests
	params := []string{
		"0000000000000000000000000000000000000000000000000000000000000000", // 0
		"0000000000000000000000000000000000000000000000000000000000000001", // +1
		"0000000000000000000000000000000000000000000000000000000000000005", // +5
		"7ffffffffffffffffffffffffffffffffffffffffffffffffffffffffffffffe", // + max -1
		"7fffffffffffffffffffffffffffffffffffffffffffffffffffffffffffffff", // + max
		"8000000000000000000000000000000000000000000000000000000000000000", // - max
		"8000000000000000000000000000000000000000000000000000000000000001", // - max+1
		"fffffffffffffffffffffffffffffffffffffffffffffffffffffffffffffffb", // - 5
		"ffffffffffffffffffffffffffffffffffffffffffffffffffffffffffffffff", // - 1
	}
	// Params are combined so each param is used on each 'side'
	commonParams = make([]*twoOperandParams, len(params)*len(params))
	for i, x := range params {
		for j, y := range params {
			commonParams[i*len(params)+j] = &twoOperandParams{x, y}
		}
	}
	twoOpMethods = map[string]executionFunc{
		"add":     opAdd,
		"sub":     opSub,
		"mul":     opMul,
		"div":     opDiv,
		"sdiv":    opSdiv,
		"mod":     opMod,
		"smod":    opSmod,
		"exp":     opExp,
		"signext": opSignExtend,
		"lt":      opLt,
		"gt":      opGt,
		"slt":     opSlt,
		"sgt":     opSgt,
		"eq":      opEq,
		"and":     opAnd,
		"or":      opOr,
		"xor":     opXor,
		"byte":    opByte,
		"shl":     opSHL,
		"shr":     opSHR,
		"sar":     opSAR,
	}
}

func testTwoOperandOp(t *testing.T, tests []TwoOperandTestcase, opFn executionFunc, name string) {

	var (
		env            = NewEVM(Context{}, nil, params.TestChainConfig, Config{})
		stack          = newstack()
		pc             = uint64(0)
		evmInterpreter = env.interpreter.(*EVMInterpreter)
	)
	// Stuff a couple of nonzero bigints into pool, to ensure that ops do not rely on pooled integers to be zero
	evmInterpreter.intPool = poolOfIntPools.get()
	evmInterpreter.intPool.put(big.NewInt(-1337))
	evmInterpreter.intPool.put(big.NewInt(-1337))
	evmInterpreter.intPool.put(big.NewInt(-1337))

	for i, test := range tests {
		x := new(big.Int).SetBytes(common.Hex2Bytes(test.X))
		y := new(big.Int).SetBytes(common.Hex2Bytes(test.Y))
		expected := new(big.Int).SetBytes(common.Hex2Bytes(test.Expected))
		stack.push(x)
		stack.push(y)
		opFn(&pc, evmInterpreter, nil, nil, stack)
		actual := stack.pop()

		if actual.Cmp(expected) != 0 {
			t.Errorf("Testcase %v %d, %v(%x, %x): expected  %x, got %x", name, i, name, x, y, expected, actual)
		}
		// Check pool usage
		// 1.pool is not allowed to contain anything on the stack
		// 2.pool is not allowed to contain the same pointers twice
		if evmInterpreter.intPool.pool.len() > 0 {

			poolvals := make(map[*big.Int]struct{})
			poolvals[actual] = struct{}{}

			for evmInterpreter.intPool.pool.len() > 0 {
				key := evmInterpreter.intPool.get()
				if _, exist := poolvals[key]; exist {
					t.Errorf("Testcase %v %d, pool contains double-entry", name, i)
				}
				poolvals[key] = struct{}{}
			}
		}
	}
	poolOfIntPools.put(evmInterpreter.intPool)
}

func TestByteOp(t *testing.T) {
	tests := []TwoOperandTestcase{
		{"ABCDEF0908070605040302010000000000000000000000000000000000000000", "00", "AB"},
		{"ABCDEF0908070605040302010000000000000000000000000000000000000000", "01", "CD"},
		{"00CDEF090807060504030201ffffffffffffffffffffffffffffffffffffffff", "00", "00"},
		{"00CDEF090807060504030201ffffffffffffffffffffffffffffffffffffffff", "01", "CD"},
		{"0000000000000000000000000000000000000000000000000000000000102030", "1F", "30"},
		{"0000000000000000000000000000000000000000000000000000000000102030", "1E", "20"},
		{"ffffffffffffffffffffffffffffffffffffffffffffffffffffffffffffffff", "20", "00"},
		{"ffffffffffffffffffffffffffffffffffffffffffffffffffffffffffffffff", "FFFFFFFFFFFFFFFF", "00"},
	}
	testTwoOperandOp(t, tests, opByte, "byte")
}

func TestSHL(t *testing.T) {
	// Testcases from https://github.com/ethereum/EIPs/blob/master/EIPS/eip-145.md#shl-shift-left
	tests := []TwoOperandTestcase{
		{"0000000000000000000000000000000000000000000000000000000000000001", "01", "0000000000000000000000000000000000000000000000000000000000000002"},
		{"0000000000000000000000000000000000000000000000000000000000000001", "ff", "8000000000000000000000000000000000000000000000000000000000000000"},
		{"0000000000000000000000000000000000000000000000000000000000000001", "0100", "0000000000000000000000000000000000000000000000000000000000000000"},
		{"0000000000000000000000000000000000000000000000000000000000000001", "0101", "0000000000000000000000000000000000000000000000000000000000000000"},
		{"ffffffffffffffffffffffffffffffffffffffffffffffffffffffffffffffff", "00", "ffffffffffffffffffffffffffffffffffffffffffffffffffffffffffffffff"},
		{"ffffffffffffffffffffffffffffffffffffffffffffffffffffffffffffffff", "01", "fffffffffffffffffffffffffffffffffffffffffffffffffffffffffffffffe"},
		{"ffffffffffffffffffffffffffffffffffffffffffffffffffffffffffffffff", "ff", "8000000000000000000000000000000000000000000000000000000000000000"},
		{"ffffffffffffffffffffffffffffffffffffffffffffffffffffffffffffffff", "0100", "0000000000000000000000000000000000000000000000000000000000000000"},
		{"0000000000000000000000000000000000000000000000000000000000000000", "01", "0000000000000000000000000000000000000000000000000000000000000000"},
		{"7fffffffffffffffffffffffffffffffffffffffffffffffffffffffffffffff", "01", "fffffffffffffffffffffffffffffffffffffffffffffffffffffffffffffffe"},
	}
	testTwoOperandOp(t, tests, opSHL, "shl")
}

func TestSHR(t *testing.T) {
	// Testcases from https://github.com/ethereum/EIPs/blob/master/EIPS/eip-145.md#shr-logical-shift-right
	tests := []TwoOperandTestcase{
		{"0000000000000000000000000000000000000000000000000000000000000001", "00", "0000000000000000000000000000000000000000000000000000000000000001"},
		{"0000000000000000000000000000000000000000000000000000000000000001", "01", "0000000000000000000000000000000000000000000000000000000000000000"},
		{"8000000000000000000000000000000000000000000000000000000000000000", "01", "4000000000000000000000000000000000000000000000000000000000000000"},
		{"8000000000000000000000000000000000000000000000000000000000000000", "ff", "0000000000000000000000000000000000000000000000000000000000000001"},
		{"8000000000000000000000000000000000000000000000000000000000000000", "0100", "0000000000000000000000000000000000000000000000000000000000000000"},
		{"8000000000000000000000000000000000000000000000000000000000000000", "0101", "0000000000000000000000000000000000000000000000000000000000000000"},
		{"ffffffffffffffffffffffffffffffffffffffffffffffffffffffffffffffff", "00", "ffffffffffffffffffffffffffffffffffffffffffffffffffffffffffffffff"},
		{"ffffffffffffffffffffffffffffffffffffffffffffffffffffffffffffffff", "01", "7fffffffffffffffffffffffffffffffffffffffffffffffffffffffffffffff"},
		{"ffffffffffffffffffffffffffffffffffffffffffffffffffffffffffffffff", "ff", "0000000000000000000000000000000000000000000000000000000000000001"},
		{"ffffffffffffffffffffffffffffffffffffffffffffffffffffffffffffffff", "0100", "0000000000000000000000000000000000000000000000000000000000000000"},
		{"0000000000000000000000000000000000000000000000000000000000000000", "01", "0000000000000000000000000000000000000000000000000000000000000000"},
	}
	testTwoOperandOp(t, tests, opSHR, "shr")
}

func TestSAR(t *testing.T) {
	// Testcases from https://github.com/ethereum/EIPs/blob/master/EIPS/eip-145.md#sar-arithmetic-shift-right
	tests := []TwoOperandTestcase{
		{"0000000000000000000000000000000000000000000000000000000000000001", "00", "0000000000000000000000000000000000000000000000000000000000000001"},
		{"0000000000000000000000000000000000000000000000000000000000000001", "01", "0000000000000000000000000000000000000000000000000000000000000000"},
		{"8000000000000000000000000000000000000000000000000000000000000000", "01", "c000000000000000000000000000000000000000000000000000000000000000"},
		{"8000000000000000000000000000000000000000000000000000000000000000", "ff", "ffffffffffffffffffffffffffffffffffffffffffffffffffffffffffffffff"},
		{"8000000000000000000000000000000000000000000000000000000000000000", "0100", "ffffffffffffffffffffffffffffffffffffffffffffffffffffffffffffffff"},
		{"8000000000000000000000000000000000000000000000000000000000000000", "0101", "ffffffffffffffffffffffffffffffffffffffffffffffffffffffffffffffff"},
		{"ffffffffffffffffffffffffffffffffffffffffffffffffffffffffffffffff", "00", "ffffffffffffffffffffffffffffffffffffffffffffffffffffffffffffffff"},
		{"ffffffffffffffffffffffffffffffffffffffffffffffffffffffffffffffff", "01", "ffffffffffffffffffffffffffffffffffffffffffffffffffffffffffffffff"},
		{"ffffffffffffffffffffffffffffffffffffffffffffffffffffffffffffffff", "ff", "ffffffffffffffffffffffffffffffffffffffffffffffffffffffffffffffff"},
		{"ffffffffffffffffffffffffffffffffffffffffffffffffffffffffffffffff", "0100", "ffffffffffffffffffffffffffffffffffffffffffffffffffffffffffffffff"},
		{"0000000000000000000000000000000000000000000000000000000000000000", "01", "0000000000000000000000000000000000000000000000000000000000000000"},
		{"4000000000000000000000000000000000000000000000000000000000000000", "fe", "0000000000000000000000000000000000000000000000000000000000000001"},
		{"7fffffffffffffffffffffffffffffffffffffffffffffffffffffffffffffff", "f8", "000000000000000000000000000000000000000000000000000000000000007f"},
		{"7fffffffffffffffffffffffffffffffffffffffffffffffffffffffffffffff", "fe", "0000000000000000000000000000000000000000000000000000000000000001"},
		{"7fffffffffffffffffffffffffffffffffffffffffffffffffffffffffffffff", "ff", "0000000000000000000000000000000000000000000000000000000000000000"},
		{"7fffffffffffffffffffffffffffffffffffffffffffffffffffffffffffffff", "0100", "0000000000000000000000000000000000000000000000000000000000000000"},
	}

	testTwoOperandOp(t, tests, opSAR, "sar")
}

// getResult is a convenience function to generate the expected values
func getResult(args []*twoOperandParams, opFn executionFunc) []TwoOperandTestcase {
	var (
		env         = NewEVM(Context{}, nil, params.TestChainConfig, Config{})
		stack       = newstack()
		pc          = uint64(0)
		interpreter = env.interpreter.(*EVMInterpreter)
	)
	interpreter.intPool = poolOfIntPools.get()
	result := make([]TwoOperandTestcase, len(args))
	for i, param := range args {
		x := new(big.Int).SetBytes(common.Hex2Bytes(param.x))
		y := new(big.Int).SetBytes(common.Hex2Bytes(param.y))
		stack.push(x)
		stack.push(y)
		opFn(&pc, interpreter, nil, nil, stack)
		actual := stack.pop()
		result[i] = TwoOperandTestcase{param.x, param.y, fmt.Sprintf("%064x", actual)}
	}
	return result
}
<<<<<<< HEAD

// utility function to fill the json-file with testcases
// Enable this test to generate the 'testcases_xx.json' files
func xTestWriteExpectedValues(t *testing.T) {
=======

// utility function to fill the json-file with testcases
// Enable this test to generate the 'testcases_xx.json' files
func TestWriteExpectedValues(t *testing.T) {
	t.Skip("Enable this test to create json test cases.")

>>>>>>> 58cf5686
	for name, method := range twoOpMethods {
		data, err := json.Marshal(getResult(commonParams, method))
		if err != nil {
			t.Fatal(err)
		}
		_ = ioutil.WriteFile(fmt.Sprintf("testdata/testcases_%v.json", name), data, 0644)
		if err != nil {
			t.Fatal(err)
		}
	}
<<<<<<< HEAD
	t.Fatal("This test should not be activated")
=======
>>>>>>> 58cf5686
}

// TestJsonTestcases runs through all the testcases defined as json-files
func TestJsonTestcases(t *testing.T) {
	for name := range twoOpMethods {
		data, err := ioutil.ReadFile(fmt.Sprintf("testdata/testcases_%v.json", name))
		if err != nil {
			t.Fatal("Failed to read file", err)
		}
		var testcases []TwoOperandTestcase
		json.Unmarshal(data, &testcases)
		testTwoOperandOp(t, testcases, twoOpMethods[name], name)
	}
}

func opBenchmark(bench *testing.B, op func(pc *uint64, interpreter *EVMInterpreter, contract *Contract, memory *Memory, stack *Stack) ([]byte, error), args ...string) {
	var (
		env            = NewEVM(Context{}, nil, params.TestChainConfig, Config{})
		stack          = newstack()
		evmInterpreter = NewEVMInterpreter(env, env.vmConfig)
	)

	env.interpreter = evmInterpreter
	evmInterpreter.intPool = poolOfIntPools.get()
	// convert args
	byteArgs := make([][]byte, len(args))
	for i, arg := range args {
		byteArgs[i] = common.Hex2Bytes(arg)
	}
	pc := uint64(0)
	bench.ResetTimer()
	for i := 0; i < bench.N; i++ {
		for _, arg := range byteArgs {
			a := new(big.Int).SetBytes(arg)
			stack.push(a)
		}
		op(&pc, evmInterpreter, nil, nil, stack)
		stack.pop()
	}
	poolOfIntPools.put(evmInterpreter.intPool)
}

func BenchmarkOpAdd64(b *testing.B) {
	x := "ffffffff"
	y := "fd37f3e2bba2c4f"

	opBenchmark(b, opAdd, x, y)
}

func BenchmarkOpAdd128(b *testing.B) {
	x := "ffffffffffffffff"
	y := "f5470b43c6549b016288e9a65629687"

	opBenchmark(b, opAdd, x, y)
}

func BenchmarkOpAdd256(b *testing.B) {
	x := "0802431afcbce1fc194c9eaa417b2fb67dc75a95db0bc7ec6b1c8af11df6a1da9"
	y := "a1f5aac137876480252e5dcac62c354ec0d42b76b0642b6181ed099849ea1d57"

	opBenchmark(b, opAdd, x, y)
}

func BenchmarkOpSub64(b *testing.B) {
	x := "51022b6317003a9d"
	y := "a20456c62e00753a"

	opBenchmark(b, opSub, x, y)
}

func BenchmarkOpSub128(b *testing.B) {
	x := "4dde30faaacdc14d00327aac314e915d"
	y := "9bbc61f5559b829a0064f558629d22ba"

	opBenchmark(b, opSub, x, y)
}

func BenchmarkOpSub256(b *testing.B) {
	x := "4bfcd8bb2ac462735b48a17580690283980aa2d679f091c64364594df113ea37"
	y := "97f9b1765588c4e6b69142eb00d20507301545acf3e1238c86c8b29be227d46e"

	opBenchmark(b, opSub, x, y)
}

func BenchmarkOpMul(b *testing.B) {
	x := "ABCDEF090807060504030201ffffffffffffffffffffffffffffffffffffffff"
	y := "ABCDEF090807060504030201ffffffffffffffffffffffffffffffffffffffff"

	opBenchmark(b, opMul, x, y)
}

func BenchmarkOpDiv256(b *testing.B) {
	x := "ff3f9014f20db29ae04af2c2d265de17"
	y := "fe7fb0d1f59dfe9492ffbf73683fd1e870eec79504c60144cc7f5fc2bad1e611"
	opBenchmark(b, opDiv, x, y)
}

func BenchmarkOpDiv128(b *testing.B) {
	x := "fdedc7f10142ff97"
	y := "fbdfda0e2ce356173d1993d5f70a2b11"
	opBenchmark(b, opDiv, x, y)
}

func BenchmarkOpDiv64(b *testing.B) {
	x := "fcb34eb3"
	y := "f97180878e839129"
	opBenchmark(b, opDiv, x, y)
}

func BenchmarkOpSdiv(b *testing.B) {
	x := "ff3f9014f20db29ae04af2c2d265de17"
	y := "fe7fb0d1f59dfe9492ffbf73683fd1e870eec79504c60144cc7f5fc2bad1e611"

	opBenchmark(b, opSdiv, x, y)
}

func BenchmarkOpMod(b *testing.B) {
	x := "ABCDEF090807060504030201ffffffffffffffffffffffffffffffffffffffff"
	y := "ABCDEF090807060504030201ffffffffffffffffffffffffffffffffffffffff"

	opBenchmark(b, opMod, x, y)
}

func BenchmarkOpSmod(b *testing.B) {
	x := "ABCDEF090807060504030201ffffffffffffffffffffffffffffffffffffffff"
	y := "ABCDEF090807060504030201ffffffffffffffffffffffffffffffffffffffff"

	opBenchmark(b, opSmod, x, y)
}

func BenchmarkOpExp(b *testing.B) {
	x := "ABCDEF090807060504030201ffffffffffffffffffffffffffffffffffffffff"
	y := "ABCDEF090807060504030201ffffffffffffffffffffffffffffffffffffffff"

	opBenchmark(b, opExp, x, y)
}

func BenchmarkOpSignExtend(b *testing.B) {
	x := "ABCDEF090807060504030201ffffffffffffffffffffffffffffffffffffffff"
	y := "ABCDEF090807060504030201ffffffffffffffffffffffffffffffffffffffff"

	opBenchmark(b, opSignExtend, x, y)
}

func BenchmarkOpLt(b *testing.B) {
	x := "ABCDEF090807060504030201ffffffffffffffffffffffffffffffffffffffff"
	y := "ABCDEF090807060504030201ffffffffffffffffffffffffffffffffffffffff"

	opBenchmark(b, opLt, x, y)
}

func BenchmarkOpGt(b *testing.B) {
	x := "ABCDEF090807060504030201ffffffffffffffffffffffffffffffffffffffff"
	y := "ABCDEF090807060504030201ffffffffffffffffffffffffffffffffffffffff"

	opBenchmark(b, opGt, x, y)
}

func BenchmarkOpSlt(b *testing.B) {
	x := "ABCDEF090807060504030201ffffffffffffffffffffffffffffffffffffffff"
	y := "ABCDEF090807060504030201ffffffffffffffffffffffffffffffffffffffff"

	opBenchmark(b, opSlt, x, y)
}

func BenchmarkOpSgt(b *testing.B) {
	x := "ABCDEF090807060504030201ffffffffffffffffffffffffffffffffffffffff"
	y := "ABCDEF090807060504030201ffffffffffffffffffffffffffffffffffffffff"

	opBenchmark(b, opSgt, x, y)
}

func BenchmarkOpEq(b *testing.B) {
	x := "ABCDEF090807060504030201ffffffffffffffffffffffffffffffffffffffff"
	y := "ABCDEF090807060504030201ffffffffffffffffffffffffffffffffffffffff"

	opBenchmark(b, opEq, x, y)
}
func BenchmarkOpEq2(b *testing.B) {
	x := "FBCDEF090807060504030201ffffffffFBCDEF090807060504030201ffffffff"
	y := "FBCDEF090807060504030201ffffffffFBCDEF090807060504030201fffffffe"
	opBenchmark(b, opEq, x, y)
}
func BenchmarkOpAnd(b *testing.B) {
	x := "ABCDEF090807060504030201ffffffffffffffffffffffffffffffffffffffff"
	y := "ABCDEF090807060504030201ffffffffffffffffffffffffffffffffffffffff"

	opBenchmark(b, opAnd, x, y)
}

func BenchmarkOpOr(b *testing.B) {
	x := "ABCDEF090807060504030201ffffffffffffffffffffffffffffffffffffffff"
	y := "ABCDEF090807060504030201ffffffffffffffffffffffffffffffffffffffff"

	opBenchmark(b, opOr, x, y)
}

func BenchmarkOpXor(b *testing.B) {
	x := "ABCDEF090807060504030201ffffffffffffffffffffffffffffffffffffffff"
	y := "ABCDEF090807060504030201ffffffffffffffffffffffffffffffffffffffff"

	opBenchmark(b, opXor, x, y)
}

func BenchmarkOpByte(b *testing.B) {
	x := "ABCDEF090807060504030201ffffffffffffffffffffffffffffffffffffffff"
	y := "ABCDEF090807060504030201ffffffffffffffffffffffffffffffffffffffff"

	opBenchmark(b, opByte, x, y)
}

func BenchmarkOpAddmod(b *testing.B) {
	x := "ABCDEF090807060504030201ffffffffffffffffffffffffffffffffffffffff"
	y := "ABCDEF090807060504030201ffffffffffffffffffffffffffffffffffffffff"
	z := "ABCDEF090807060504030201ffffffffffffffffffffffffffffffffffffffff"

	opBenchmark(b, opAddmod, x, y, z)
}

func BenchmarkOpMulmod(b *testing.B) {
	x := "ABCDEF090807060504030201ffffffffffffffffffffffffffffffffffffffff"
	y := "ABCDEF090807060504030201ffffffffffffffffffffffffffffffffffffffff"
	z := "ABCDEF090807060504030201ffffffffffffffffffffffffffffffffffffffff"

	opBenchmark(b, opMulmod, x, y, z)
}

func BenchmarkOpSHL(b *testing.B) {
	x := "FBCDEF090807060504030201ffffffffFBCDEF090807060504030201ffffffff"
	y := "ff"

	opBenchmark(b, opSHL, x, y)
}
func BenchmarkOpSHR(b *testing.B) {
	x := "FBCDEF090807060504030201ffffffffFBCDEF090807060504030201ffffffff"
	y := "ff"

	opBenchmark(b, opSHR, x, y)
}
func BenchmarkOpSAR(b *testing.B) {
	x := "FBCDEF090807060504030201ffffffffFBCDEF090807060504030201ffffffff"
	y := "ff"

	opBenchmark(b, opSAR, x, y)
}
func BenchmarkOpIsZero(b *testing.B) {
	x := "FBCDEF090807060504030201ffffffffFBCDEF090807060504030201ffffffff"
	opBenchmark(b, opIszero, x)
}

func TestOpMstore(t *testing.T) {
	var (
		env            = NewEVM(Context{}, nil, params.TestChainConfig, Config{})
		stack          = newstack()
		mem            = NewMemory()
		evmInterpreter = NewEVMInterpreter(env, env.vmConfig)
	)

	env.interpreter = evmInterpreter
	evmInterpreter.intPool = poolOfIntPools.get()
	mem.Resize(64)
	pc := uint64(0)
	v := "abcdef00000000000000abba000000000deaf000000c0de00100000000133700"
	stack.pushN(new(big.Int).SetBytes(common.Hex2Bytes(v)), big.NewInt(0))
	opMstore(&pc, evmInterpreter, nil, mem, stack)
	if got := common.Bytes2Hex(mem.GetCopy(0, 32)); got != v {
		t.Fatalf("Mstore fail, got %v, expected %v", got, v)
	}
	stack.pushN(big.NewInt(0x1), big.NewInt(0))
	opMstore(&pc, evmInterpreter, nil, mem, stack)
	if common.Bytes2Hex(mem.GetCopy(0, 32)) != "0000000000000000000000000000000000000000000000000000000000000001" {
		t.Fatalf("Mstore failed to overwrite previous value")
	}
	poolOfIntPools.put(evmInterpreter.intPool)
}

func BenchmarkOpMstore(bench *testing.B) {
	var (
		env            = NewEVM(Context{}, nil, params.TestChainConfig, Config{})
		stack          = newstack()
		mem            = NewMemory()
		evmInterpreter = NewEVMInterpreter(env, env.vmConfig)
	)

	env.interpreter = evmInterpreter
	evmInterpreter.intPool = poolOfIntPools.get()
	mem.Resize(64)
	pc := uint64(0)
	memStart := big.NewInt(0)
	value := big.NewInt(0x1337)

	bench.ResetTimer()
	for i := 0; i < bench.N; i++ {
		stack.pushN(value, memStart)
		opMstore(&pc, evmInterpreter, nil, mem, stack)
	}
	poolOfIntPools.put(evmInterpreter.intPool)
}

func BenchmarkOpSHA3(bench *testing.B) {
	var (
		env            = NewEVM(Context{}, nil, params.TestChainConfig, Config{})
		stack          = newstack()
		mem            = NewMemory()
		evmInterpreter = NewEVMInterpreter(env, env.vmConfig)
	)
	env.interpreter = evmInterpreter
	evmInterpreter.intPool = poolOfIntPools.get()
	mem.Resize(32)
	pc := uint64(0)
	start := big.NewInt(0)

	bench.ResetTimer()
	for i := 0; i < bench.N; i++ {
		stack.pushN(big.NewInt(32), start)
		opSha3(&pc, evmInterpreter, nil, mem, stack)
	}
	poolOfIntPools.put(evmInterpreter.intPool)
}

func TestCreate2Addreses(t *testing.T) {
	type testcase struct {
		origin   string
		salt     string
		code     string
		expected string
	}

	for i, tt := range []testcase{
		{
			origin:   "0x0000000000000000000000000000000000000000",
			salt:     "0x0000000000000000000000000000000000000000",
			code:     "0x00",
			expected: "0x4d1a2e2bb4f88f0250f26ffff098b0b30b26bf38",
		},
		{
			origin:   "0xdeadbeef00000000000000000000000000000000",
			salt:     "0x0000000000000000000000000000000000000000",
			code:     "0x00",
			expected: "0xB928f69Bb1D91Cd65274e3c79d8986362984fDA3",
		},
		{
			origin:   "0xdeadbeef00000000000000000000000000000000",
			salt:     "0xfeed000000000000000000000000000000000000",
			code:     "0x00",
			expected: "0xD04116cDd17beBE565EB2422F2497E06cC1C9833",
		},
		{
			origin:   "0x0000000000000000000000000000000000000000",
			salt:     "0x0000000000000000000000000000000000000000",
			code:     "0xdeadbeef",
			expected: "0x70f2b2914A2a4b783FaEFb75f459A580616Fcb5e",
		},
		{
			origin:   "0x00000000000000000000000000000000deadbeef",
			salt:     "0xcafebabe",
			code:     "0xdeadbeef",
			expected: "0x60f3f640a8508fC6a86d45DF051962668E1e8AC7",
		},
		{
			origin:   "0x00000000000000000000000000000000deadbeef",
			salt:     "0xcafebabe",
			code:     "0xdeadbeefdeadbeefdeadbeefdeadbeefdeadbeefdeadbeefdeadbeefdeadbeefdeadbeefdeadbeefdeadbeef",
			expected: "0x1d8bfDC5D46DC4f61D6b6115972536eBE6A8854C",
		},
		{
			origin:   "0x0000000000000000000000000000000000000000",
			salt:     "0x0000000000000000000000000000000000000000",
			code:     "0x",
			expected: "0xE33C0C7F7df4809055C3ebA6c09CFe4BaF1BD9e0",
		},
	} {

		origin := common.BytesToAddress(common.FromHex(tt.origin))
		salt := common.BytesToHash(common.FromHex(tt.salt))
		code := common.FromHex(tt.code)
		codeHash := crypto.Keccak256(code)
		address := crypto.CreateAddress2(origin, salt, codeHash)
		/*
			stack          := newstack()
			// salt, but we don't need that for this test
			stack.push(big.NewInt(int64(len(code)))) //size
			stack.push(big.NewInt(0)) // memstart
			stack.push(big.NewInt(0)) // value
			gas, _ := gasCreate2(params.GasTable{}, nil, nil, stack, nil, 0)
			fmt.Printf("Example %d\n* address `0x%x`\n* salt `0x%x`\n* init_code `0x%x`\n* gas (assuming no mem expansion): `%v`\n* result: `%s`\n\n", i,origin, salt, code, gas, address.String())
		*/
		expected := common.BytesToAddress(common.FromHex(tt.expected))
		if !bytes.Equal(expected.Bytes(), address.Bytes()) {
			t.Errorf("test %d: expected %s, got %s", i, expected.String(), address.String())
		}

	}
}<|MERGE_RESOLUTION|>--- conflicted
+++ resolved
@@ -229,19 +229,12 @@
 	}
 	return result
 }
-<<<<<<< HEAD
-
-// utility function to fill the json-file with testcases
-// Enable this test to generate the 'testcases_xx.json' files
-func xTestWriteExpectedValues(t *testing.T) {
-=======
 
 // utility function to fill the json-file with testcases
 // Enable this test to generate the 'testcases_xx.json' files
 func TestWriteExpectedValues(t *testing.T) {
 	t.Skip("Enable this test to create json test cases.")
 
->>>>>>> 58cf5686
 	for name, method := range twoOpMethods {
 		data, err := json.Marshal(getResult(commonParams, method))
 		if err != nil {
@@ -252,10 +245,6 @@
 			t.Fatal(err)
 		}
 	}
-<<<<<<< HEAD
-	t.Fatal("This test should not be activated")
-=======
->>>>>>> 58cf5686
 }
 
 // TestJsonTestcases runs through all the testcases defined as json-files
