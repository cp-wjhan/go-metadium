--- conflicted
+++ resolved
@@ -25,12 +25,8 @@
 	cmath "github.com/ethereum/go-ethereum/common/math"
 	"github.com/ethereum/go-ethereum/core/types"
 	"github.com/ethereum/go-ethereum/core/vm"
-<<<<<<< HEAD
-	"github.com/ethereum/go-ethereum/log"
+	"github.com/ethereum/go-ethereum/crypto"
 	metaminer "github.com/ethereum/go-ethereum/metadium/miner"
-=======
-	"github.com/ethereum/go-ethereum/crypto"
->>>>>>> 26675454
 	"github.com/ethereum/go-ethereum/params"
 )
 
@@ -88,6 +84,7 @@
 // message no matter the execution itself is successful or not.
 type ExecutionResult struct {
 	UsedGas    uint64 // Total used gas but include the refunded gas
+	Fee        uint64 // Fee
 	Err        error  // Any error encountered during the execution(listed in core/vm/errors.go)
 	ReturnData []byte // Returned data from evm(function result or data supplied with revert opcode)
 }
@@ -182,11 +179,7 @@
 // the gas used (which includes gas refunds) and an error if it failed. An error always
 // indicates a core error meaning that the message would always fail for that particular
 // state and would never be accepted within a block.
-<<<<<<< HEAD
-func ApplyMessage(evm *vm.EVM, msg Message, gp *GasPool) ([]byte, uint64, uint64, bool, error) {
-=======
 func ApplyMessage(evm *vm.EVM, msg Message, gp *GasPool) (*ExecutionResult, error) {
->>>>>>> 26675454
 	return NewStateTransition(evm, msg, gp).TransitionDb()
 }
 
@@ -266,13 +259,6 @@
 }
 
 // TransitionDb will transition the state by applying the current message and
-<<<<<<< HEAD
-// returning the result including the used gas. It returns an error if failed.
-// An error indicates a consensus issue.
-func (st *StateTransition) TransitionDb() (ret []byte, usedGas, fee uint64, failed bool, err error) {
-	if err = st.preCheck(); err != nil {
-		return
-=======
 // returning the evm execution result with following fields.
 //
 // - used gas:
@@ -299,7 +285,6 @@
 	// Check clauses 1-3, buy gas if everything is correct
 	if err := st.preCheck(); err != nil {
 		return nil, err
->>>>>>> 26675454
 	}
 	msg := st.msg
 	sender := vm.AccountRef(msg.From())
@@ -311,12 +296,6 @@
 	// Check clauses 4-5, subtract intrinsic gas if everything is correct
 	gas, err := IntrinsicGas(st.data, st.msg.AccessList(), contractCreation, homestead, istanbul)
 	if err != nil {
-<<<<<<< HEAD
-		return nil, 0, 0, false, err
-	}
-	if err = st.useGas(gas); err != nil {
-		return nil, 0, 0, false, err
-=======
 		return nil, err
 	}
 	if st.gas < gas {
@@ -327,7 +306,6 @@
 	// Check clause 6
 	if msg.Value().Sign() > 0 && !st.evm.Context.CanTransfer(st.state, msg.From(), msg.Value()) {
 		return nil, fmt.Errorf("%w: address %v", ErrInsufficientFundsForTransfer, msg.From().Hex())
->>>>>>> 26675454
 	}
 
 	// Set up the initial access list.
@@ -343,27 +321,6 @@
 	} else {
 		// Increment the nonce for the next transaction
 		st.state.SetNonce(msg.From(), st.state.GetNonce(sender.Address())+1)
-<<<<<<< HEAD
-		ret, st.gas, vmerr = evm.Call(sender, st.to(), st.data, st.gas, st.value)
-	}
-	if vmerr != nil {
-		log.Debug("VM returned with error", "err", vmerr)
-		// The only possible consensus-error would be if there wasn't
-		// sufficient balance to make the transfer happen. The first
-		// balance transfer may never fail.
-		if vmerr == vm.ErrInsufficientBalance {
-			return nil, 0, 0, false, vmerr
-		}
-	}
-	st.refundGas()
-	bigFee := new(big.Int).Mul(new(big.Int).SetUint64(st.gasUsed()), st.gasPrice)
-	// In metadium, block reward and fees are combined and distributed as
-	// agreed in the governance contract
-	if metaminer.IsPoW() {
-		st.state.AddBalance(st.evm.Coinbase, bigFee)
-	}
-	return ret, st.gasUsed(), bigFee.Uint64(), vmerr != nil, err
-=======
 		ret, st.gas, vmerr = st.evm.Call(sender, st.to(), st.data, st.gas, st.value)
 	}
 
@@ -378,14 +335,19 @@
 	if london {
 		effectiveTip = cmath.BigMin(st.gasTipCap, new(big.Int).Sub(st.gasFeeCap, st.evm.Context.BaseFee))
 	}
-	st.state.AddBalance(st.evm.Context.Coinbase, new(big.Int).Mul(new(big.Int).SetUint64(st.gasUsed()), effectiveTip))
+	bigFee := new(big.Int).Mul(new(big.Int).SetUint64(st.gasUsed()), effectiveTip)
+	// In metadium, block reward and fees are combined and distributed as
+	// agreed in the governance contract
+	if metaminer.IsPoW() {
+		st.state.AddBalance(st.evm.Context.Coinbase, bigFee)
+	}
 
 	return &ExecutionResult{
 		UsedGas:    st.gasUsed(),
+		Fee:        bigFee.Uint64(),
 		Err:        vmerr,
 		ReturnData: ret,
 	}, nil
->>>>>>> 26675454
 }
 
 func (st *StateTransition) refundGas(refundQuotient uint64) {
