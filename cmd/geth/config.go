// Copyright 2017 The go-ethereum Authors
// This file is part of go-ethereum.
//
// go-ethereum is free software: you can redistribute it and/or modify
// it under the terms of the GNU General Public License as published by
// the Free Software Foundation, either version 3 of the License, or
// (at your option) any later version.
//
// go-ethereum is distributed in the hope that it will be useful,
// but WITHOUT ANY WARRANTY; without even the implied warranty of
// MERCHANTABILITY or FITNESS FOR A PARTICULAR PURPOSE. See the
// GNU General Public License for more details.
//
// You should have received a copy of the GNU General Public License
// along with go-ethereum. If not, see <http://www.gnu.org/licenses/>.

package main

import (
	"bufio"
	"errors"
	"fmt"
	"math/big"
	"os"
	"reflect"
	"unicode"

	"gopkg.in/urfave/cli.v1"

	"github.com/ethereum/go-ethereum/accounts/external"
	"github.com/ethereum/go-ethereum/accounts/keystore"
	"github.com/ethereum/go-ethereum/accounts/scwallet"
	"github.com/ethereum/go-ethereum/accounts/usbwallet"
	"github.com/ethereum/go-ethereum/cmd/utils"
	"github.com/ethereum/go-ethereum/eth/ethconfig"
	"github.com/ethereum/go-ethereum/internal/ethapi"
	"github.com/ethereum/go-ethereum/log"
	"github.com/ethereum/go-ethereum/metrics"
	"github.com/ethereum/go-ethereum/node"
	"github.com/ethereum/go-ethereum/params"
	"github.com/naoina/toml"
)

var (
	dumpConfigCommand = cli.Command{
		Action:      utils.MigrateFlags(dumpConfig),
		Name:        "dumpconfig",
		Usage:       "Show configuration values",
		ArgsUsage:   "",
		Flags:       append(nodeFlags, rpcFlags...),
		Category:    "MISCELLANEOUS COMMANDS",
		Description: `The dumpconfig command shows configuration values.`,
	}

	configFileFlag = cli.StringFlag{
		Name:  "config",
		Usage: "TOML configuration file",
	}
)

// These settings ensure that TOML keys use the same names as Go struct fields.
var tomlSettings = toml.Config{
	NormFieldName: func(rt reflect.Type, key string) string {
		return key
	},
	FieldToKey: func(rt reflect.Type, field string) string {
		return field
	},
	MissingField: func(rt reflect.Type, field string) error {
		id := fmt.Sprintf("%s.%s", rt.String(), field)
		if deprecated(id) {
			log.Warn("Config field is deprecated and won't have an effect", "name", id)
			return nil
		}
		var link string
		if unicode.IsUpper(rune(rt.Name()[0])) && rt.PkgPath() != "main" {
			link = fmt.Sprintf(", see https://godoc.org/%s#%s for available fields", rt.PkgPath(), rt.Name())
		}
		return fmt.Errorf("field '%s' is not defined in %s%s", field, rt.String(), link)
	},
}

type ethstatsConfig struct {
	URL string `toml:",omitempty"`
}

type gethConfig struct {
	Eth      ethconfig.Config
	Node     node.Config
	Ethstats ethstatsConfig
	Metrics  metrics.Config
}

func loadConfig(file string, cfg *gethConfig) error {
	f, err := os.Open(file)
	if err != nil {
		return err
	}
	defer f.Close()

	err = tomlSettings.NewDecoder(bufio.NewReader(f)).Decode(cfg)
	// Add file name to errors that have a line number.
	if _, ok := err.(*toml.LineError); ok {
		err = errors.New(file + ", " + err.Error())
	}
	return err
}

func defaultNodeConfig() node.Config {
	cfg := node.DefaultConfig
	cfg.Name = clientIdentifier
	cfg.Version = params.VersionWithCommit(gitCommit, gitDate)
	cfg.HTTPModules = append(cfg.HTTPModules, "eth")
	cfg.WSModules = append(cfg.WSModules, "eth")
	cfg.IPCPath = "geth.ipc"
	return cfg
}

// makeConfigNode loads geth configuration and creates a blank node instance.
func makeConfigNode(ctx *cli.Context) (*node.Node, gethConfig) {
	// Load defaults.
	cfg := gethConfig{
		Eth:     ethconfig.Defaults,
		Node:    defaultNodeConfig(),
		Metrics: metrics.DefaultConfig,
	}

	// Load config file.
	if file := ctx.GlobalString(configFileFlag.Name); file != "" {
		if err := loadConfig(file, &cfg); err != nil {
			utils.Fatalf("%v", err)
		}
	}

	// Apply flags.
	utils.SetNodeConfig(ctx, &cfg.Node)
	stack, err := node.New(&cfg.Node)
	if err != nil {
		utils.Fatalf("Failed to create the protocol stack: %v", err)
	}
<<<<<<< HEAD
	utils.SetMetadiumConfig(ctx, stack, &cfg.Eth)
=======
	// Node doesn't by default populate account manager backends
	if err := setAccountManagerBackends(stack); err != nil {
		utils.Fatalf("Failed to set account manager backends: %v", err)
	}

>>>>>>> 20356e57
	utils.SetEthConfig(ctx, stack, &cfg.Eth)
	if ctx.GlobalIsSet(utils.EthStatsURLFlag.Name) {
		cfg.Ethstats.URL = ctx.GlobalString(utils.EthStatsURLFlag.Name)
	}
	applyMetricConfig(ctx, &cfg)

	return stack, cfg
}

// makeFullNode loads geth configuration and creates the Ethereum backend.
func makeFullNode(ctx *cli.Context) (*node.Node, ethapi.Backend) {
	stack, cfg := makeConfigNode(ctx)
	if ctx.GlobalIsSet(utils.OverrideArrowGlacierFlag.Name) {
		cfg.Eth.OverrideArrowGlacier = new(big.Int).SetUint64(ctx.GlobalUint64(utils.OverrideArrowGlacierFlag.Name))
	}
	if ctx.GlobalIsSet(utils.OverrideTerminalTotalDifficulty.Name) {
		cfg.Eth.OverrideTerminalTotalDifficulty = new(big.Int).SetUint64(ctx.GlobalUint64(utils.OverrideTerminalTotalDifficulty.Name))
	}
	backend, _ := utils.RegisterEthService(stack, &cfg.Eth)

	// Configure GraphQL if requested
	if ctx.GlobalIsSet(utils.GraphQLEnabledFlag.Name) {
		utils.RegisterGraphQLService(stack, backend, cfg.Node)
	}
	// Add the Ethereum Stats daemon if requested.
	if cfg.Ethstats.URL != "" {
		utils.RegisterEthStatsService(stack, backend, cfg.Ethstats.URL)
	}
	return stack, backend
}

// dumpConfig is the dumpconfig command.
func dumpConfig(ctx *cli.Context) error {
	_, cfg := makeConfigNode(ctx)
	comment := ""

	if cfg.Eth.Genesis != nil {
		cfg.Eth.Genesis = nil
		comment += "# Note: this config doesn't contain the genesis block.\n\n"
	}

	out, err := tomlSettings.Marshal(&cfg)
	if err != nil {
		return err
	}

	dump := os.Stdout
	if ctx.NArg() > 0 {
		dump, err = os.OpenFile(ctx.Args().Get(0), os.O_RDWR|os.O_CREATE|os.O_TRUNC, 0644)
		if err != nil {
			return err
		}
		defer dump.Close()
	}
	dump.WriteString(comment)
	dump.Write(out)

	return nil
}

func applyMetricConfig(ctx *cli.Context, cfg *gethConfig) {
	if ctx.GlobalIsSet(utils.MetricsEnabledFlag.Name) {
		cfg.Metrics.Enabled = ctx.GlobalBool(utils.MetricsEnabledFlag.Name)
	}
	if ctx.GlobalIsSet(utils.MetricsEnabledExpensiveFlag.Name) {
		cfg.Metrics.EnabledExpensive = ctx.GlobalBool(utils.MetricsEnabledExpensiveFlag.Name)
	}
	if ctx.GlobalIsSet(utils.MetricsHTTPFlag.Name) {
		cfg.Metrics.HTTP = ctx.GlobalString(utils.MetricsHTTPFlag.Name)
	}
	if ctx.GlobalIsSet(utils.MetricsPortFlag.Name) {
		cfg.Metrics.Port = ctx.GlobalInt(utils.MetricsPortFlag.Name)
	}
	if ctx.GlobalIsSet(utils.MetricsEnableInfluxDBFlag.Name) {
		cfg.Metrics.EnableInfluxDB = ctx.GlobalBool(utils.MetricsEnableInfluxDBFlag.Name)
	}
	if ctx.GlobalIsSet(utils.MetricsInfluxDBEndpointFlag.Name) {
		cfg.Metrics.InfluxDBEndpoint = ctx.GlobalString(utils.MetricsInfluxDBEndpointFlag.Name)
	}
	if ctx.GlobalIsSet(utils.MetricsInfluxDBDatabaseFlag.Name) {
		cfg.Metrics.InfluxDBDatabase = ctx.GlobalString(utils.MetricsInfluxDBDatabaseFlag.Name)
	}
	if ctx.GlobalIsSet(utils.MetricsInfluxDBUsernameFlag.Name) {
		cfg.Metrics.InfluxDBUsername = ctx.GlobalString(utils.MetricsInfluxDBUsernameFlag.Name)
	}
	if ctx.GlobalIsSet(utils.MetricsInfluxDBPasswordFlag.Name) {
		cfg.Metrics.InfluxDBPassword = ctx.GlobalString(utils.MetricsInfluxDBPasswordFlag.Name)
	}
	if ctx.GlobalIsSet(utils.MetricsInfluxDBTagsFlag.Name) {
		cfg.Metrics.InfluxDBTags = ctx.GlobalString(utils.MetricsInfluxDBTagsFlag.Name)
	}
	if ctx.GlobalIsSet(utils.MetricsEnableInfluxDBV2Flag.Name) {
		cfg.Metrics.EnableInfluxDBV2 = ctx.GlobalBool(utils.MetricsEnableInfluxDBV2Flag.Name)
	}
	if ctx.GlobalIsSet(utils.MetricsInfluxDBTokenFlag.Name) {
		cfg.Metrics.InfluxDBToken = ctx.GlobalString(utils.MetricsInfluxDBTokenFlag.Name)
	}
	if ctx.GlobalIsSet(utils.MetricsInfluxDBBucketFlag.Name) {
		cfg.Metrics.InfluxDBBucket = ctx.GlobalString(utils.MetricsInfluxDBBucketFlag.Name)
	}
	if ctx.GlobalIsSet(utils.MetricsInfluxDBOrganizationFlag.Name) {
		cfg.Metrics.InfluxDBOrganization = ctx.GlobalString(utils.MetricsInfluxDBOrganizationFlag.Name)
	}
}

func deprecated(field string) bool {
	switch field {
	case "ethconfig.Config.EVMInterpreter":
		return true
	case "ethconfig.Config.EWASMInterpreter":
		return true
	default:
		return false
	}
}

func setAccountManagerBackends(stack *node.Node) error {
	conf := stack.Config()
	am := stack.AccountManager()
	keydir := stack.KeyStoreDir()
	scryptN := keystore.StandardScryptN
	scryptP := keystore.StandardScryptP
	if conf.UseLightweightKDF {
		scryptN = keystore.LightScryptN
		scryptP = keystore.LightScryptP
	}

	// Assemble the supported backends
	if len(conf.ExternalSigner) > 0 {
		log.Info("Using external signer", "url", conf.ExternalSigner)
		if extapi, err := external.NewExternalBackend(conf.ExternalSigner); err == nil {
			am.AddBackend(extapi)
			return nil
		} else {
			return fmt.Errorf("error connecting to external signer: %v", err)
		}
	}

	// For now, we're using EITHER external signer OR local signers.
	// If/when we implement some form of lockfile for USB and keystore wallets,
	// we can have both, but it's very confusing for the user to see the same
	// accounts in both externally and locally, plus very racey.
	am.AddBackend(keystore.NewKeyStore(keydir, scryptN, scryptP))
	if conf.USB {
		// Start a USB hub for Ledger hardware wallets
		if ledgerhub, err := usbwallet.NewLedgerHub(); err != nil {
			log.Warn(fmt.Sprintf("Failed to start Ledger hub, disabling: %v", err))
		} else {
			am.AddBackend(ledgerhub)
		}
		// Start a USB hub for Trezor hardware wallets (HID version)
		if trezorhub, err := usbwallet.NewTrezorHubWithHID(); err != nil {
			log.Warn(fmt.Sprintf("Failed to start HID Trezor hub, disabling: %v", err))
		} else {
			am.AddBackend(trezorhub)
		}
		// Start a USB hub for Trezor hardware wallets (WebUSB version)
		if trezorhub, err := usbwallet.NewTrezorHubWithWebUSB(); err != nil {
			log.Warn(fmt.Sprintf("Failed to start WebUSB Trezor hub, disabling: %v", err))
		} else {
			am.AddBackend(trezorhub)
		}
	}
	if len(conf.SmartCardDaemonPath) > 0 {
		// Start a smart card hub
		if schub, err := scwallet.NewHub(conf.SmartCardDaemonPath, scwallet.Scheme, keydir); err != nil {
			log.Warn(fmt.Sprintf("Failed to start smart card hub, disabling: %v", err))
		} else {
			am.AddBackend(schub)
		}
	}

	return nil
}<|MERGE_RESOLUTION|>--- conflicted
+++ resolved
@@ -138,15 +138,12 @@
 	if err != nil {
 		utils.Fatalf("Failed to create the protocol stack: %v", err)
 	}
-<<<<<<< HEAD
-	utils.SetMetadiumConfig(ctx, stack, &cfg.Eth)
-=======
 	// Node doesn't by default populate account manager backends
 	if err := setAccountManagerBackends(stack); err != nil {
 		utils.Fatalf("Failed to set account manager backends: %v", err)
 	}
 
->>>>>>> 20356e57
+	utils.SetMetadiumConfig(ctx, stack, &cfg.Eth)
 	utils.SetEthConfig(ctx, stack, &cfg.Eth)
 	if ctx.GlobalIsSet(utils.EthStatsURLFlag.Name) {
 		cfg.Ethstats.URL = ctx.GlobalString(utils.EthStatsURLFlag.Name)
