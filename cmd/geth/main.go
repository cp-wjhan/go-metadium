// Copyright 2014 The go-ethereum Authors
// This file is part of go-ethereum.
//
// go-ethereum is free software: you can redistribute it and/or modify
// it under the terms of the GNU General Public License as published by
// the Free Software Foundation, either version 3 of the License, or
// (at your option) any later version.
//
// go-ethereum is distributed in the hope that it will be useful,
// but WITHOUT ANY WARRANTY; without even the implied warranty of
// MERCHANTABILITY or FITNESS FOR A PARTICULAR PURPOSE. See the
// GNU General Public License for more details.
//
// You should have received a copy of the GNU General Public License
// along with go-ethereum. If not, see <http://www.gnu.org/licenses/>.

// geth is the official command-line client for Ethereum.
package main

import (
	"fmt"
	"math"
	"os"
	"runtime"
	godebug "runtime/debug"
	"sort"
	"strconv"
	"strings"
	"time"

	"github.com/elastic/gosigar"
	"github.com/ethereum/go-ethereum/accounts"
	"github.com/ethereum/go-ethereum/accounts/keystore"
	"github.com/ethereum/go-ethereum/cmd/utils"
	"github.com/ethereum/go-ethereum/console"
	"github.com/ethereum/go-ethereum/eth"
	"github.com/ethereum/go-ethereum/ethclient"
	"github.com/ethereum/go-ethereum/internal/debug"
	"github.com/ethereum/go-ethereum/log"
	"github.com/ethereum/go-ethereum/metrics"
	"github.com/ethereum/go-ethereum/node"
	metadium "github.com/ethereum/go-ethereum/metadium"
	"gopkg.in/urfave/cli.v1"
)

const (
	clientIdentifier = "geth" // Client identifier to advertise over the network
)

var (
	// Git SHA1 commit hash of the release (set via linker flags)
	gitCommit = ""
	// The app that holds all commands and flags.
	app = utils.NewApp(gitCommit, "the go-ethereum command line interface")
	// flags that configure the node
	nodeFlags = []cli.Flag{
		utils.IdentityFlag,
		utils.UnlockedAccountFlag,
		utils.PasswordFileFlag,
		utils.BootnodesFlag,
		utils.BootnodesV4Flag,
		utils.BootnodesV5Flag,
		utils.DataDirFlag,
		utils.KeyStoreDirFlag,
		utils.NoUSBFlag,
		utils.DashboardEnabledFlag,
		utils.DashboardAddrFlag,
		utils.DashboardPortFlag,
		utils.DashboardRefreshFlag,
		utils.EthashCacheDirFlag,
		utils.EthashCachesInMemoryFlag,
		utils.EthashCachesOnDiskFlag,
		utils.EthashDatasetDirFlag,
		utils.EthashDatasetsInMemoryFlag,
		utils.EthashDatasetsOnDiskFlag,
		utils.TxPoolNoLocalsFlag,
		utils.TxPoolJournalFlag,
		utils.TxPoolRejournalFlag,
		utils.TxPoolPriceLimitFlag,
		utils.TxPoolPriceBumpFlag,
		utils.TxPoolAccountSlotsFlag,
		utils.TxPoolGlobalSlotsFlag,
		utils.TxPoolAccountQueueFlag,
		utils.TxPoolGlobalQueueFlag,
		utils.TxPoolLifetimeFlag,
		utils.FastSyncFlag,
		utils.LightModeFlag,
		utils.SyncModeFlag,
		utils.GCModeFlag,
		utils.LightServFlag,
		utils.LightPeersFlag,
		utils.LightKDFFlag,
		utils.CacheFlag,
		utils.CacheDatabaseFlag,
		utils.CacheGCFlag,
		utils.TrieCacheGenFlag,
		utils.ListenPortFlag,
		utils.MaxPeersFlag,
		utils.MaxPendingPeersFlag,
		utils.EtherbaseFlag,
		utils.GasPriceFlag,
		utils.MinerThreadsFlag,
		utils.MiningEnabledFlag,
		utils.TargetGasLimitFlag,
		utils.NATFlag,
		utils.NoDiscoverFlag,
		utils.DiscoveryV5Flag,
		utils.NetrestrictFlag,
		utils.NodeKeyFileFlag,
		utils.NodeKeyHexFlag,
		utils.DeveloperFlag,
		utils.DeveloperPeriodFlag,
		utils.TestnetFlag,
		utils.RinkebyFlag,
		utils.VMEnableDebugFlag,
		utils.NetworkIdFlag,
		utils.RPCCORSDomainFlag,
		utils.RPCVirtualHostsFlag,
		utils.EthStatsURLFlag,
		utils.MetricsEnabledFlag,
		utils.FakePoWFlag,
		utils.NoCompactionFlag,
		utils.GpoBlocksFlag,
		utils.GpoPercentileFlag,
		utils.ExtraDataFlag,
		configFileFlag,
	}

	rpcFlags = []cli.Flag{
		utils.RPCEnabledFlag,
		utils.RPCListenAddrFlag,
		utils.RPCPortFlag,
		utils.RPCApiFlag,
		utils.WSEnabledFlag,
		utils.WSListenAddrFlag,
		utils.WSPortFlag,
		utils.WSApiFlag,
		utils.WSAllowedOriginsFlag,
		utils.IPCDisabledFlag,
		utils.IPCPathFlag,
	}

	whisperFlags = []cli.Flag{
		utils.WhisperEnabledFlag,
		utils.WhisperMaxMessageSizeFlag,
		utils.WhisperMinPOWFlag,
	}

<<<<<<< HEAD
	metadiumFlags = []cli.Flag{
		utils.ConsensusMethodFlag,
		utils.MetadiumAbiFlag,
		utils.FixedDifficultyFlag,
		utils.FixedGasLimitFlag,
		utils.MaxIdleBlockInterval,
		utils.BlocksPerTurn,
=======
	metricsFlags = []cli.Flag{
		utils.MetricsEnableInfluxDBFlag,
		utils.MetricsInfluxDBEndpointFlag,
		utils.MetricsInfluxDBDatabaseFlag,
		utils.MetricsInfluxDBUsernameFlag,
		utils.MetricsInfluxDBPasswordFlag,
		utils.MetricsInfluxDBHostTagFlag,
>>>>>>> f46643bd
	}
)

func init() {
	// Initialize the CLI app and start Geth
	app.Action = geth
	app.HideVersion = true // we have a command to print the version
	app.Copyright = "Copyright 2013-2018 The go-ethereum Authors"
	app.Commands = []cli.Command{
		// See chaincmd.go:
		initCommand,
		importCommand,
		exportCommand,
		importPreimagesCommand,
		exportPreimagesCommand,
		copydbCommand,
		removedbCommand,
		dumpCommand,
		// See monitorcmd.go:
		monitorCommand,
		// See accountcmd.go:
		accountCommand,
		walletCommand,
		// See consolecmd.go:
		consoleCommand,
		attachCommand,
		javascriptCommand,
		// See misccmd.go:
		makecacheCommand,
		makedagCommand,
		versionCommand,
		bugCommand,
		licenseCommand,
		// See config.go
		dumpConfigCommand,
		metadiumCommand,
	}
	sort.Sort(cli.CommandsByName(app.Commands))

	app.Flags = append(app.Flags, nodeFlags...)
	app.Flags = append(app.Flags, rpcFlags...)
	app.Flags = append(app.Flags, consoleFlags...)
	app.Flags = append(app.Flags, debug.Flags...)
	app.Flags = append(app.Flags, whisperFlags...)
<<<<<<< HEAD
	app.Flags = append(app.Flags, metadiumFlags...)
=======
	app.Flags = append(app.Flags, metricsFlags...)
>>>>>>> f46643bd

	app.Before = func(ctx *cli.Context) error {
		runtime.GOMAXPROCS(runtime.NumCPU())
		if err := debug.Setup(ctx); err != nil {
			return err
		}
		// Cap the cache allowance and tune the garbage collector
		var mem gosigar.Mem
		if err := mem.Get(); err == nil {
			allowance := int(mem.Total / 1024 / 1024 / 3)
			if cache := ctx.GlobalInt(utils.CacheFlag.Name); cache > allowance {
				log.Warn("Sanitizing cache to Go's GC limits", "provided", cache, "updated", allowance)
				ctx.GlobalSet(utils.CacheFlag.Name, strconv.Itoa(allowance))
			}
		}
		// Ensure Go's GC ignores the database cache for trigger percentage
		cache := ctx.GlobalInt(utils.CacheFlag.Name)
		gogc := math.Max(20, math.Min(100, 100/(float64(cache)/1024)))

		log.Debug("Sanitizing Go's GC trigger", "percent", int(gogc))
		godebug.SetGCPercent(int(gogc))

		// Start metrics export if enabled
		utils.SetupMetrics(ctx)

		// Start system runtime metrics collection
		go metrics.CollectProcessMetrics(3 * time.Second)

		utils.SetupNetwork(ctx)
		return nil
	}

	app.After = func(ctx *cli.Context) error {
		debug.Exit()
		console.Stdin.Close() // Resets terminal mode.
		return nil
	}
}

func main() {
	if err := app.Run(os.Args); err != nil {
		fmt.Fprintln(os.Stderr, err)
		os.Exit(1)
	}
}

// geth is the main entry point into the system if no special subcommand is ran.
// It creates a default node based on the command line arguments and runs it in
// blocking mode, waiting for it to be shut down.
func geth(ctx *cli.Context) error {
	node := makeFullNode(ctx)
	startNode(ctx, node)
	node.Wait()
	return nil
}

// startNode boots up the system node and all registered protocols, after which
// it unlocks any requested accounts, and starts the RPC/IPC interfaces and the
// miner.
func startNode(ctx *cli.Context, stack *node.Node) {
	debug.Memsize.Add("node", stack)

	// Start up the node itself
	utils.StartNode(stack)

	// Start metadium admin
	metadium.StartAdmin(stack, ctx.GlobalString(utils.MetadiumAbiFlag.Name))

	// Unlock any account specifically requested
	ks := stack.AccountManager().Backends(keystore.KeyStoreType)[0].(*keystore.KeyStore)

	passwords := utils.MakePasswordList(ctx)
	unlocks := strings.Split(ctx.GlobalString(utils.UnlockedAccountFlag.Name), ",")
	for i, account := range unlocks {
		if trimmed := strings.TrimSpace(account); trimmed != "" {
			unlockAccount(ctx, ks, trimmed, i, passwords)
		}
	}
	// Register wallet event handlers to open and auto-derive wallets
	events := make(chan accounts.WalletEvent, 16)
	stack.AccountManager().Subscribe(events)

	go func() {
		// Create a chain state reader for self-derivation
		rpcClient, err := stack.Attach()
		if err != nil {
			utils.Fatalf("Failed to attach to self: %v", err)
		}
		stateReader := ethclient.NewClient(rpcClient)

		// Open any wallets already attached
		for _, wallet := range stack.AccountManager().Wallets() {
			if err := wallet.Open(""); err != nil {
				log.Warn("Failed to open wallet", "url", wallet.URL(), "err", err)
			}
		}
		// Listen for wallet event till termination
		for event := range events {
			switch event.Kind {
			case accounts.WalletArrived:
				if err := event.Wallet.Open(""); err != nil {
					log.Warn("New wallet appeared, failed to open", "url", event.Wallet.URL(), "err", err)
				}
			case accounts.WalletOpened:
				status, _ := event.Wallet.Status()
				log.Info("New wallet appeared", "url", event.Wallet.URL(), "status", status)

				if event.Wallet.URL().Scheme == "ledger" {
					event.Wallet.SelfDerive(accounts.DefaultLedgerBaseDerivationPath, stateReader)
				} else {
					event.Wallet.SelfDerive(accounts.DefaultBaseDerivationPath, stateReader)
				}

			case accounts.WalletDropped:
				log.Info("Old wallet dropped", "url", event.Wallet.URL())
				event.Wallet.Close()
			}
		}
	}()
	// Start auxiliary services if enabled
	if ctx.GlobalBool(utils.MiningEnabledFlag.Name) || ctx.GlobalBool(utils.DeveloperFlag.Name) {
		// Mining only makes sense if a full Ethereum node is running
		if ctx.GlobalBool(utils.LightModeFlag.Name) || ctx.GlobalString(utils.SyncModeFlag.Name) == "light" {
			utils.Fatalf("Light clients do not support mining")
		}
		var ethereum *eth.Ethereum
		if err := stack.Service(&ethereum); err != nil {
			utils.Fatalf("Ethereum service not running: %v", err)
		}
		// Use a reduced number of threads if requested
		if threads := ctx.GlobalInt(utils.MinerThreadsFlag.Name); threads > 0 {
			type threaded interface {
				SetThreads(threads int)
			}
			if th, ok := ethereum.Engine().(threaded); ok {
				th.SetThreads(threads)
			}
		}
		// Set the gas price to the limits from the CLI and start mining
		ethereum.TxPool().SetGasPrice(utils.GlobalBig(ctx, utils.GasPriceFlag.Name))
		if err := ethereum.StartMining(true); err != nil {
			utils.Fatalf("Failed to start mining: %v", err)
		}
	}
}<|MERGE_RESOLUTION|>--- conflicted
+++ resolved
@@ -146,7 +146,15 @@
 		utils.WhisperMinPOWFlag,
 	}
 
-<<<<<<< HEAD
+	metricsFlags = []cli.Flag{
+		utils.MetricsEnableInfluxDBFlag,
+		utils.MetricsInfluxDBEndpointFlag,
+		utils.MetricsInfluxDBDatabaseFlag,
+		utils.MetricsInfluxDBUsernameFlag,
+		utils.MetricsInfluxDBPasswordFlag,
+		utils.MetricsInfluxDBHostTagFlag,
+	}
+
 	metadiumFlags = []cli.Flag{
 		utils.ConsensusMethodFlag,
 		utils.MetadiumAbiFlag,
@@ -154,15 +162,6 @@
 		utils.FixedGasLimitFlag,
 		utils.MaxIdleBlockInterval,
 		utils.BlocksPerTurn,
-=======
-	metricsFlags = []cli.Flag{
-		utils.MetricsEnableInfluxDBFlag,
-		utils.MetricsInfluxDBEndpointFlag,
-		utils.MetricsInfluxDBDatabaseFlag,
-		utils.MetricsInfluxDBUsernameFlag,
-		utils.MetricsInfluxDBPasswordFlag,
-		utils.MetricsInfluxDBHostTagFlag,
->>>>>>> f46643bd
 	}
 )
 
@@ -207,11 +206,8 @@
 	app.Flags = append(app.Flags, consoleFlags...)
 	app.Flags = append(app.Flags, debug.Flags...)
 	app.Flags = append(app.Flags, whisperFlags...)
-<<<<<<< HEAD
+	app.Flags = append(app.Flags, metricsFlags...)
 	app.Flags = append(app.Flags, metadiumFlags...)
-=======
-	app.Flags = append(app.Flags, metricsFlags...)
->>>>>>> f46643bd
 
 	app.Before = func(ctx *cli.Context) error {
 		runtime.GOMAXPROCS(runtime.NumCPU())
