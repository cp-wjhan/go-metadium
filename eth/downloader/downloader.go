// Copyright 2015 The go-ethereum Authors
// This file is part of the go-ethereum library.
//
// The go-ethereum library is free software: you can redistribute it and/or modify
// it under the terms of the GNU Lesser General Public License as published by
// the Free Software Foundation, either version 3 of the License, or
// (at your option) any later version.
//
// The go-ethereum library is distributed in the hope that it will be useful,
// but WITHOUT ANY WARRANTY; without even the implied warranty of
// MERCHANTABILITY or FITNESS FOR A PARTICULAR PURPOSE. See the
// GNU Lesser General Public License for more details.
//
// You should have received a copy of the GNU Lesser General Public License
// along with the go-ethereum library. If not, see <http://www.gnu.org/licenses/>.

// Package downloader contains the manual full chain synchronisation.
package downloader

import (
	"errors"
	"fmt"
	"math/big"
	"sync"
	"sync/atomic"
	"time"

	"github.com/ethereum/go-ethereum"
	"github.com/ethereum/go-ethereum/common"
	"github.com/ethereum/go-ethereum/core/rawdb"
	"github.com/ethereum/go-ethereum/core/state/snapshot"
	"github.com/ethereum/go-ethereum/core/types"
	"github.com/ethereum/go-ethereum/eth/protocols/eth"
	"github.com/ethereum/go-ethereum/eth/protocols/snap"
	"github.com/ethereum/go-ethereum/ethdb"
	"github.com/ethereum/go-ethereum/event"
	"github.com/ethereum/go-ethereum/log"
	"github.com/ethereum/go-ethereum/metrics"
	"github.com/ethereum/go-ethereum/params"
	"github.com/ethereum/go-ethereum/trie"
)

var (
	MaxBlockFetch   = 128 // Amount of blocks to be fetched per retrieval request
	MaxHeaderFetch  = 192 // Amount of block headers to be fetched per retrieval request
	MaxSkeletonSize = 128 // Number of header fetches to need for a skeleton assembly
	MaxReceiptFetch = 256 // Amount of transaction receipts to allow fetching per request
	MaxStateFetch   = 384 // Amount of node state values to allow fetching per request

<<<<<<< HEAD
	rttMinEstimate   = 2 * time.Second   // Minimum round-trip time to target for download requests
	rttMaxEstimate   = 120 * time.Second // Maximum round-trip time to target for download requests
	rttMinConfidence = 0.1               // Worse confidence factor in our estimated RTT value
	ttlScaling       = 30                // Constant scaling factor for RTT -> TTL conversion
	ttlLimit         = 10 * time.Minute  // Maximum TTL allowance to prevent reaching crazy timeouts

	qosTuningPeers   = 5    // Number of peers to tune based on (best peers)
	qosConfidenceCap = 10   // Number of peers above which not to modify RTT confidence
	qosTuningImpact  = 0.25 // Impact that a new tuning target has on the previous value

	maxQueuedHeaders         = 32 * 1024                    // [eth/62] Maximum number of headers to queue for import (DOS protection)
	maxHeadersProcess        = 2048                         // Number of header download results to import at once into the chain
	maxResultsProcess        = 2048                         // Number of content download results to import at once into the chain
	maxForkAncestry   uint64 = params.ImmutabilityThreshold // Maximum chain reorganisation (locally redeclared so tests can reduce it)
=======
	maxQueuedHeaders            = 32 * 1024                         // [eth/62] Maximum number of headers to queue for import (DOS protection)
	maxHeadersProcess           = 2048                              // Number of header download results to import at once into the chain
	maxResultsProcess           = 2048                              // Number of content download results to import at once into the chain
	fullMaxForkAncestry  uint64 = params.FullImmutabilityThreshold  // Maximum chain reorganisation (locally redeclared so tests can reduce it)
	lightMaxForkAncestry uint64 = params.LightImmutabilityThreshold // Maximum chain reorganisation (locally redeclared so tests can reduce it)
>>>>>>> 26675454

	reorgProtThreshold   = 48 // Threshold number of recent blocks to disable mini reorg protection
	reorgProtHeaderDelay = 2  // Number of headers to delay delivering to cover mini reorgs

	fsHeaderCheckFrequency = 100             // Verification frequency of the downloaded headers during fast sync
	fsHeaderSafetyNet      = 2048            // Number of headers to discard in case a chain violation is detected
	fsHeaderForceVerify    = 24              // Number of headers to verify before and after the pivot to accept it
	fsHeaderContCheck      = 3 * time.Second // Time interval to check for header continuations during state download
	fsMinFullBlocks        = 64              // Number of blocks to retrieve fully even in fast sync
)

var (
	errBusy                    = errors.New("busy")
	errUnknownPeer             = errors.New("peer is unknown or unhealthy")
	errBadPeer                 = errors.New("action from bad peer ignored")
	errStallingPeer            = errors.New("peer is stalling")
	errUnsyncedPeer            = errors.New("unsynced peer")
	errNoPeers                 = errors.New("no peers to keep download active")
	errTimeout                 = errors.New("timeout")
	errEmptyHeaderSet          = errors.New("empty header set by peer")
	errPeersUnavailable        = errors.New("no peers available or all tried for download")
	errInvalidAncestor         = errors.New("retrieved ancestor is invalid")
	errInvalidChain            = errors.New("retrieved hash chain is invalid")
	errInvalidBody             = errors.New("retrieved block body is invalid")
	errInvalidReceipt          = errors.New("retrieved receipt is invalid")
	errCancelStateFetch        = errors.New("state data download canceled (requested)")
	errCancelContentProcessing = errors.New("content processing canceled (requested)")
	errCanceled                = errors.New("syncing canceled (requested)")
	errNoSyncActive            = errors.New("no sync active")
	errTooOld                  = errors.New("peer's protocol version too old")
	errNoAncestorFound         = errors.New("no common ancestor found")
)

type Downloader struct {
	mode uint32         // Synchronisation mode defining the strategy used (per sync cycle), use d.getMode() to get the SyncMode
	mux  *event.TypeMux // Event multiplexer to announce sync operation events

	checkpoint uint64   // Checkpoint block number to enforce head against (e.g. fast sync)
	genesis    uint64   // Genesis block number to limit sync to (e.g. light client CHT)
	queue      *queue   // Scheduler for selecting the hashes to download
	peers      *peerSet // Set of active peers from which download can proceed

	stateDB    ethdb.Database  // Database to state sync into (and deduplicate via)
	stateBloom *trie.SyncBloom // Bloom filter for fast trie node and contract code existence checks

	// Statistics
	syncStatsChainOrigin uint64 // Origin block number where syncing started at
	syncStatsChainHeight uint64 // Highest block number known when syncing started
	syncStatsState       stateSyncStats
	syncStatsLock        sync.RWMutex // Lock protecting the sync stats fields

	lightchain LightChain
	blockchain BlockChain

	// Callbacks
	dropPeer peerDropFn // Drops a peer for misbehaving

	// Status
	synchroniseMock func(id string, hash common.Hash) error // Replacement for synchronise during testing
	synchronising   int32
	notified        int32
	committed       int32
	ancientLimit    uint64 // The maximum block number which can be regarded as ancient data.

	// Channels
	headerCh      chan dataPack        // Channel receiving inbound block headers
	bodyCh        chan dataPack        // Channel receiving inbound block bodies
	receiptCh     chan dataPack        // Channel receiving inbound receipts
	bodyWakeCh    chan bool            // Channel to signal the block body fetcher of new tasks
	receiptWakeCh chan bool            // Channel to signal the receipt fetcher of new tasks
	headerProcCh  chan []*types.Header // Channel to feed the header processor new tasks

	// State sync
	pivotHeader *types.Header // Pivot block header to dynamically push the syncing state root
	pivotLock   sync.RWMutex  // Lock protecting pivot header reads from updates

	snapSync       bool         // Whether to run state sync over the snap protocol
	SnapSyncer     *snap.Syncer // TODO(karalabe): make private! hack for now
	stateSyncStart chan *stateSync
	trackStateReq  chan *stateReq
	stateCh        chan dataPack // Channel receiving inbound node state data

	// Cancellation and termination
	cancelPeer string         // Identifier of the peer currently being used as the master (cancel on drop)
	cancelCh   chan struct{}  // Channel to cancel mid-flight syncs
	cancelLock sync.RWMutex   // Lock to protect the cancel channel and peer in delivers
	cancelWg   sync.WaitGroup // Make sure all fetcher goroutines have exited.

	quitCh   chan struct{} // Quit channel to signal termination
	quitLock sync.Mutex    // Lock to prevent double closes

	// Testing hooks
	syncInitHook     func(uint64, uint64)  // Method to call upon initiating a new sync run
	bodyFetchHook    func([]*types.Header) // Method to call upon starting a block body fetch
	receiptFetchHook func([]*types.Header) // Method to call upon starting a receipt fetch
	chainInsertHook  func([]*fetchResult)  // Method to call upon inserting a chain of blocks (possibly in multiple invocations)
}

// LightChain encapsulates functions required to synchronise a light chain.
type LightChain interface {
	// HasHeader verifies a header's presence in the local chain.
	HasHeader(common.Hash, uint64) bool

	// GetHeaderByHash retrieves a header from the local chain.
	GetHeaderByHash(common.Hash) *types.Header

	// CurrentHeader retrieves the head header from the local chain.
	CurrentHeader() *types.Header

	// GetTd returns the total difficulty of a local block.
	GetTd(common.Hash, uint64) *big.Int

	// InsertHeaderChain inserts a batch of headers into the local chain.
	InsertHeaderChain([]*types.Header, int) (int, error)

	// SetHead rewinds the local chain to a new head.
	SetHead(uint64) error
}

// BlockChain encapsulates functions required to sync a (full or fast) blockchain.
type BlockChain interface {
	LightChain

	// HasBlock verifies a block's presence in the local chain.
	HasBlock(common.Hash, uint64) bool

	// HasFastBlock verifies a fast block's presence in the local chain.
	HasFastBlock(common.Hash, uint64) bool

	// GetBlockByHash retrieves a block from the local chain.
	GetBlockByHash(common.Hash) *types.Block

	// CurrentBlock retrieves the head block from the local chain.
	CurrentBlock() *types.Block

	// CurrentFastBlock retrieves the head fast block from the local chain.
	CurrentFastBlock() *types.Block

	// FastSyncCommitHead directly commits the head block to a certain entity.
	FastSyncCommitHead(common.Hash) error

	// InsertChain inserts a batch of blocks into the local chain.
	InsertChain(types.Blocks) (int, error)

	// InsertReceiptChain inserts a batch of receipts into the local chain.
	InsertReceiptChain(types.Blocks, []types.Receipts, uint64) (int, error)

	// Snapshots returns the blockchain snapshot tree to paused it during sync.
	Snapshots() *snapshot.Tree
}

// New creates a new downloader to fetch hashes and blocks from remote peers.
func New(checkpoint uint64, stateDb ethdb.Database, stateBloom *trie.SyncBloom, mux *event.TypeMux, chain BlockChain, lightchain LightChain, dropPeer peerDropFn) *Downloader {
	if lightchain == nil {
		lightchain = chain
	}
	dl := &Downloader{
		stateDB:        stateDb,
		stateBloom:     stateBloom,
		mux:            mux,
		checkpoint:     checkpoint,
		queue:          newQueue(blockCacheMaxItems, blockCacheInitialItems),
		peers:          newPeerSet(),
		blockchain:     chain,
		lightchain:     lightchain,
		dropPeer:       dropPeer,
		headerCh:       make(chan dataPack, 1),
		bodyCh:         make(chan dataPack, 1),
		receiptCh:      make(chan dataPack, 1),
		bodyWakeCh:     make(chan bool, 1),
		receiptWakeCh:  make(chan bool, 1),
		headerProcCh:   make(chan []*types.Header, 1),
		quitCh:         make(chan struct{}),
		stateCh:        make(chan dataPack),
		SnapSyncer:     snap.NewSyncer(stateDb),
		stateSyncStart: make(chan *stateSync),
		syncStatsState: stateSyncStats{
			processed: rawdb.ReadFastTrieProgress(stateDb),
		},
		trackStateReq: make(chan *stateReq),
	}
	go dl.stateFetcher()
	return dl
}

// Progress retrieves the synchronisation boundaries, specifically the origin
// block where synchronisation started at (may have failed/suspended); the block
// or header sync is currently at; and the latest known block which the sync targets.
//
// In addition, during the state download phase of fast synchronisation the number
// of processed and the total number of known states are also returned. Otherwise
// these are zero.
func (d *Downloader) Progress() ethereum.SyncProgress {
	// Lock the current stats and return the progress
	d.syncStatsLock.RLock()
	defer d.syncStatsLock.RUnlock()

	current := uint64(0)
	mode := d.getMode()
	switch {
	case d.blockchain != nil && mode == FullSync:
		current = d.blockchain.CurrentBlock().NumberU64()
	case d.blockchain != nil && mode == FastSync:
		current = d.blockchain.CurrentFastBlock().NumberU64()
	case d.lightchain != nil:
		current = d.lightchain.CurrentHeader().Number.Uint64()
	default:
		log.Error("Unknown downloader chain/mode combo", "light", d.lightchain != nil, "full", d.blockchain != nil, "mode", mode)
	}
	return ethereum.SyncProgress{
		StartingBlock: d.syncStatsChainOrigin,
		CurrentBlock:  current,
		HighestBlock:  d.syncStatsChainHeight,
		PulledStates:  d.syncStatsState.processed,
		KnownStates:   d.syncStatsState.processed + d.syncStatsState.pending,
	}
}

// Synchronising returns whether the downloader is currently retrieving blocks.
func (d *Downloader) Synchronising() bool {
	return atomic.LoadInt32(&d.synchronising) > 0
}

// RegisterPeer injects a new download peer into the set of block source to be
// used for fetching hashes and blocks from.
func (d *Downloader) RegisterPeer(id string, version uint, peer Peer) error {
	var logger log.Logger
	if len(id) < 16 {
		// Tests use short IDs, don't choke on them
		logger = log.New("peer", id)
	} else {
		logger = log.New("peer", id[:8])
	}
	logger.Trace("Registering sync peer")
	if err := d.peers.Register(newPeerConnection(id, version, peer, logger)); err != nil {
		logger.Error("Failed to register sync peer", "err", err)
		return err
	}
	return nil
}

// RegisterLightPeer injects a light client peer, wrapping it so it appears as a regular peer.
func (d *Downloader) RegisterLightPeer(id string, version uint, peer LightPeer) error {
	return d.RegisterPeer(id, version, &lightPeerWrapper{peer})
}

// UnregisterPeer remove a peer from the known list, preventing any action from
// the specified peer. An effort is also made to return any pending fetches into
// the queue.
func (d *Downloader) UnregisterPeer(id string) error {
	// Unregister the peer from the active peer set and revoke any fetch tasks
	var logger log.Logger
	if len(id) < 16 {
		// Tests use short IDs, don't choke on them
		logger = log.New("peer", id)
	} else {
		logger = log.New("peer", id[:8])
	}
	logger.Trace("Unregistering sync peer")
	if err := d.peers.Unregister(id); err != nil {
		logger.Error("Failed to unregister sync peer", "err", err)
		return err
	}
	d.queue.Revoke(id)

	return nil
}

// Synchronise tries to sync up our local block chain with a remote peer, both
// adding various sanity checks as well as wrapping it with various log entries.
func (d *Downloader) Synchronise(id string, head common.Hash, td *big.Int, mode SyncMode) error {
	err := d.synchronise(id, head, td, mode)

	switch err {
	case nil, errBusy, errCanceled:
		return err
	}
	if errors.Is(err, errInvalidChain) || errors.Is(err, errBadPeer) || errors.Is(err, errTimeout) ||
		errors.Is(err, errStallingPeer) || errors.Is(err, errUnsyncedPeer) || errors.Is(err, errEmptyHeaderSet) ||
		errors.Is(err, errPeersUnavailable) || errors.Is(err, errTooOld) || errors.Is(err, errInvalidAncestor) {
		log.Warn("Synchronisation failed, dropping peer", "peer", id, "err", err)
		if d.dropPeer == nil {
			// The dropPeer method is nil when `--copydb` is used for a local copy.
			// Timeouts can occur if e.g. compaction hits at the wrong time, and can be ignored
			log.Warn("Downloader wants to drop peer, but peerdrop-function is not set", "peer", id)
		} else {
			d.dropPeer(id)
		}
		return err
	}
	log.Warn("Synchronisation failed, retrying", "err", err)
	return err
}

// synchronise will select the peer and use it for synchronising. If an empty string is given
// it will use the best peer possible and synchronize if its TD is higher than our own. If any of the
// checks fail an error will be returned. This method is synchronous
func (d *Downloader) synchronise(id string, hash common.Hash, td *big.Int, mode SyncMode) error {
	// Mock out the synchronisation if testing
	if d.synchroniseMock != nil {
		return d.synchroniseMock(id, hash)
	}
	// Make sure only one goroutine is ever allowed past this point at once
	if !atomic.CompareAndSwapInt32(&d.synchronising, 0, 1) {
		return errBusy
	}
	defer atomic.StoreInt32(&d.synchronising, 0)

	// Post a user notification of the sync (only once per session)
	if atomic.CompareAndSwapInt32(&d.notified, 0, 1) {
		log.Info("Block synchronisation started")
	}
	// If we are already full syncing, but have a fast-sync bloom filter laying
	// around, make sure it doesn't use memory any more. This is a special case
	// when the user attempts to fast sync a new empty network.
	if mode == FullSync && d.stateBloom != nil {
		d.stateBloom.Close()
	}
	// If snap sync was requested, create the snap scheduler and switch to fast
	// sync mode. Long term we could drop fast sync or merge the two together,
	// but until snap becomes prevalent, we should support both. TODO(karalabe).
	if mode == SnapSync {
		if !d.snapSync {
			// Snap sync uses the snapshot namespace to store potentially flakey data until
			// sync completely heals and finishes. Pause snapshot maintenance in the mean
			// time to prevent access.
			if snapshots := d.blockchain.Snapshots(); snapshots != nil { // Only nil in tests
				snapshots.Disable()
			}
			log.Warn("Enabling snapshot sync prototype")
			d.snapSync = true
		}
		mode = FastSync
	}
	// Reset the queue, peer set and wake channels to clean any internal leftover state
	d.queue.Reset(blockCacheMaxItems, blockCacheInitialItems)
	d.peers.Reset()

	for _, ch := range []chan bool{d.bodyWakeCh, d.receiptWakeCh} {
		select {
		case <-ch:
		default:
		}
	}
	for _, ch := range []chan dataPack{d.headerCh, d.bodyCh, d.receiptCh} {
		for empty := false; !empty; {
			select {
			case <-ch:
			default:
				empty = true
			}
		}
	}
	for empty := false; !empty; {
		select {
		case <-d.headerProcCh:
		default:
			empty = true
		}
	}
	// Create cancel channel for aborting mid-flight and mark the master peer
	d.cancelLock.Lock()
	d.cancelCh = make(chan struct{})
	d.cancelPeer = id
	d.cancelLock.Unlock()

	defer d.Cancel() // No matter what, we can't leave the cancel channel open

	// Atomically set the requested sync mode
	atomic.StoreUint32(&d.mode, uint32(mode))

	// Retrieve the origin peer and initiate the downloading process
	p := d.peers.Peer(id)
	if p == nil {
		return errUnknownPeer
	}
	return d.syncWithPeer(p, hash, td)
}

func (d *Downloader) getMode() SyncMode {
	return SyncMode(atomic.LoadUint32(&d.mode))
}

// syncWithPeer starts a block synchronization based on the hash chain from the
// specified peer and head hash.
func (d *Downloader) syncWithPeer(p *peerConnection, hash common.Hash, td *big.Int) (err error) {
	d.mux.Post(StartEvent{})
	defer func() {
		// reset on error
		if err != nil {
			d.mux.Post(FailedEvent{err})
		} else {
			latest := d.lightchain.CurrentHeader()
			d.mux.Post(DoneEvent{latest})
		}
	}()
	if p.version < eth.ETH65 {
		return fmt.Errorf("%w: advertized %d < required %d", errTooOld, p.version, eth.ETH65)
	}
	mode := d.getMode()

	log.Debug("Synchronising with the network", "peer", p.id, "eth", p.version, "head", hash, "td", td, "mode", mode)
	defer func(start time.Time) {
		log.Debug("Synchronisation terminated", "elapsed", common.PrettyDuration(time.Since(start)))
	}(time.Now())

	// Look up the sync boundaries: the common ancestor and the target block
	latest, pivot, err := d.fetchHead(p)
	if err != nil {
		return err
	}
	if mode == FastSync && pivot == nil {
		// If no pivot block was returned, the head is below the min full block
		// threshold (i.e. new chain). In that case we won't really fast sync
		// anyway, but still need a valid pivot block to avoid some code hitting
		// nil panics on an access.
		pivot = d.blockchain.CurrentBlock().Header()
	}
	height := latest.Number.Uint64()

	origin, err := d.findAncestor(p, latest)
	if err != nil {
		return err
	}
	d.syncStatsLock.Lock()
	if d.syncStatsChainHeight <= origin || d.syncStatsChainOrigin > origin {
		d.syncStatsChainOrigin = origin
	}
	d.syncStatsChainHeight = height
	d.syncStatsLock.Unlock()

	// Ensure our origin point is below any fast sync pivot point
	if mode == FastSync {
		if height <= uint64(fsMinFullBlocks) {
			origin = 0
		} else {
			pivotNumber := pivot.Number.Uint64()
			if pivotNumber <= origin {
				origin = pivotNumber - 1
			}
			// Write out the pivot into the database so a rollback beyond it will
			// reenable fast sync
			rawdb.WriteLastPivotNumber(d.stateDB, pivotNumber)
		}
	}
	d.committed = 1
	if mode == FastSync && pivot.Number.Uint64() != 0 {
		d.committed = 0
	}
	if mode == FastSync {
		// Set the ancient data limitation.
		// If we are running fast sync, all block data older than ancientLimit will be
		// written to the ancient store. More recent data will be written to the active
		// database and will wait for the freezer to migrate.
		//
		// If there is a checkpoint available, then calculate the ancientLimit through
		// that. Otherwise calculate the ancient limit through the advertised height
		// of the remote peer.
		//
		// The reason for picking checkpoint first is that a malicious peer can give us
		// a fake (very high) height, forcing the ancient limit to also be very high.
		// The peer would start to feed us valid blocks until head, resulting in all of
		// the blocks might be written into the ancient store. A following mini-reorg
		// could cause issues.
		if d.checkpoint != 0 && d.checkpoint > fullMaxForkAncestry+1 {
			d.ancientLimit = d.checkpoint
		} else if height > fullMaxForkAncestry+1 {
			d.ancientLimit = height - fullMaxForkAncestry - 1
		} else {
			d.ancientLimit = 0
		}
		frozen, _ := d.stateDB.Ancients() // Ignore the error here since light client can also hit here.

		// If a part of blockchain data has already been written into active store,
		// disable the ancient style insertion explicitly.
		if origin >= frozen && frozen != 0 {
			d.ancientLimit = 0
			log.Info("Disabling direct-ancient mode", "origin", origin, "ancient", frozen-1)
		} else if d.ancientLimit > 0 {
			log.Debug("Enabling direct-ancient mode", "ancient", d.ancientLimit)
		}
		// Rewind the ancient store and blockchain if reorg happens.
		if origin+1 < frozen {
			if err := d.lightchain.SetHead(origin + 1); err != nil {
				return err
			}
		}
	}
	// Initiate the sync using a concurrent header and content retrieval algorithm
	d.queue.Prepare(origin+1, mode)
	if d.syncInitHook != nil {
		d.syncInitHook(origin, height)
	}
	fetchers := []func() error{
		func() error { return d.fetchHeaders(p, origin+1) }, // Headers are always retrieved
		func() error { return d.fetchBodies(origin + 1) },   // Bodies are retrieved during normal and fast sync
		func() error { return d.fetchReceipts(origin + 1) }, // Receipts are retrieved during fast sync
		func() error { return d.processHeaders(origin+1, td) },
	}
	if mode == FastSync {
		d.pivotLock.Lock()
		d.pivotHeader = pivot
		d.pivotLock.Unlock()

		fetchers = append(fetchers, func() error { return d.processFastSyncContent() })
	} else if mode == FullSync {
		fetchers = append(fetchers, d.processFullSyncContent)
	}
	return d.spawnSync(fetchers)
}

// spawnSync runs d.process and all given fetcher functions to completion in
// separate goroutines, returning the first error that appears.
func (d *Downloader) spawnSync(fetchers []func() error) error {
	errc := make(chan error, len(fetchers))
	d.cancelWg.Add(len(fetchers))
	for _, fn := range fetchers {
		fn := fn
		go func() { defer d.cancelWg.Done(); errc <- fn() }()
	}
	// Wait for the first error, then terminate the others.
	var err error
	for i := 0; i < len(fetchers); i++ {
		if i == len(fetchers)-1 {
			// Close the queue when all fetchers have exited.
			// This will cause the block processor to end when
			// it has processed the queue.
			d.queue.Close()
		}
		if err = <-errc; err != nil && err != errCanceled {
			break
		}
	}
	d.queue.Close()
	d.Cancel()
	return err
}

// cancel aborts all of the operations and resets the queue. However, cancel does
// not wait for the running download goroutines to finish. This method should be
// used when cancelling the downloads from inside the downloader.
func (d *Downloader) cancel() {
	// Close the current cancel channel
	d.cancelLock.Lock()
	defer d.cancelLock.Unlock()

	if d.cancelCh != nil {
		select {
		case <-d.cancelCh:
			// Channel was already closed
		default:
			close(d.cancelCh)
		}
	}
}

// Cancel aborts all of the operations and waits for all download goroutines to
// finish before returning.
func (d *Downloader) Cancel() {
	d.cancel()
	d.cancelWg.Wait()
}

// Terminate interrupts the downloader, canceling all pending operations.
// The downloader cannot be reused after calling Terminate.
func (d *Downloader) Terminate() {
	// Close the termination channel (make sure double close is allowed)
	d.quitLock.Lock()
	select {
	case <-d.quitCh:
	default:
		close(d.quitCh)
	}
	if d.stateBloom != nil {
		d.stateBloom.Close()
	}
	d.quitLock.Unlock()

	// Cancel any pending download requests
	d.Cancel()
}

// fetchHead retrieves the head header and prior pivot block (if available) from
// a remote peer.
func (d *Downloader) fetchHead(p *peerConnection) (head *types.Header, pivot *types.Header, err error) {
	p.log.Debug("Retrieving remote chain head")
	mode := d.getMode()

	// Request the advertised remote head block and wait for the response
	latest, _ := p.peer.Head()
	fetch := 1
	if mode == FastSync {
		fetch = 2 // head + pivot headers
	}
	go p.peer.RequestHeadersByHash(latest, fetch, fsMinFullBlocks-1, true)

	ttl := d.peers.rates.TargetTimeout()
	timeout := time.After(ttl)
	for {
		select {
		case <-d.cancelCh:
			return nil, nil, errCanceled

		case packet := <-d.headerCh:
			// Discard anything not from the origin peer
			if packet.PeerId() != p.id {
				log.Debug("Received headers from incorrect peer", "peer", packet.PeerId())
				break
			}
			// Make sure the peer gave us at least one and at most the requested headers
			headers := packet.(*headerPack).headers
			if len(headers) == 0 || len(headers) > fetch {
				return nil, nil, fmt.Errorf("%w: returned headers %d != requested %d", errBadPeer, len(headers), fetch)
			}
			// The first header needs to be the head, validate against the checkpoint
			// and request. If only 1 header was returned, make sure there's no pivot
			// or there was not one requested.
			head := headers[0]
			if (mode == FastSync || mode == LightSync) && head.Number.Uint64() < d.checkpoint {
				return nil, nil, fmt.Errorf("%w: remote head %d below checkpoint %d", errUnsyncedPeer, head.Number, d.checkpoint)
			}
			if len(headers) == 1 {
				if mode == FastSync && head.Number.Uint64() > uint64(fsMinFullBlocks) {
					return nil, nil, fmt.Errorf("%w: no pivot included along head header", errBadPeer)
				}
				p.log.Debug("Remote head identified, no pivot", "number", head.Number, "hash", head.Hash())
				return head, nil, nil
			}
			// At this point we have 2 headers in total and the first is the
			// validated head of the chain. Check the pivot number and return,
			pivot := headers[1]
			if pivot.Number.Uint64() != head.Number.Uint64()-uint64(fsMinFullBlocks) {
				return nil, nil, fmt.Errorf("%w: remote pivot %d != requested %d", errInvalidChain, pivot.Number, head.Number.Uint64()-uint64(fsMinFullBlocks))
			}
			return head, pivot, nil

		case <-timeout:
			p.log.Debug("Waiting for head header timed out", "elapsed", ttl)
			return nil, nil, errTimeout

		case <-d.bodyCh:
		case <-d.receiptCh:
			// Out of bounds delivery, ignore
		}
	}
}

// calculateRequestSpan calculates what headers to request from a peer when trying to determine the
// common ancestor.
// It returns parameters to be used for peer.RequestHeadersByNumber:
//  from - starting block number
//  count - number of headers to request
//  skip - number of headers to skip
// and also returns 'max', the last block which is expected to be returned by the remote peers,
// given the (from,count,skip)
func calculateRequestSpan(remoteHeight, localHeight uint64) (int64, int, int, uint64) {
	var (
		from     int
		count    int
		MaxCount = MaxHeaderFetch / 16
	)
	// requestHead is the highest block that we will ask for. If requestHead is not offset,
	// the highest block that we will get is 16 blocks back from head, which means we
	// will fetch 14 or 15 blocks unnecessarily in the case the height difference
	// between us and the peer is 1-2 blocks, which is most common
	requestHead := int(remoteHeight) - 1
	if requestHead < 0 {
		requestHead = 0
	}
	// requestBottom is the lowest block we want included in the query
	// Ideally, we want to include the one just below our own head
	requestBottom := int(localHeight - 1)
	if requestBottom < 0 {
		requestBottom = 0
	}
	totalSpan := requestHead - requestBottom
	span := 1 + totalSpan/MaxCount
	if span < 2 {
		span = 2
	}
	if span > 16 {
		span = 16
	}

	count = 1 + totalSpan/span
	if count > MaxCount {
		count = MaxCount
	}
	if count < 2 {
		count = 2
	}
	from = requestHead - (count-1)*span
	if from < 0 {
		from = 0
	}
	max := from + (count-1)*span
	return int64(from), count, span - 1, uint64(max)
}

// findAncestor tries to locate the common ancestor link of the local chain and
// a remote peers blockchain. In the general case when our node was in sync and
// on the correct chain, checking the top N links should already get us a match.
// In the rare scenario when we ended up on a long reorganisation (i.e. none of
// the head links match), we do a binary search to find the common ancestor.
func (d *Downloader) findAncestor(p *peerConnection, remoteHeader *types.Header) (uint64, error) {
	// Figure out the valid ancestor range to prevent rewrite attacks
	var (
		floor        = int64(-1)
		localHeight  uint64
		remoteHeight = remoteHeader.Number.Uint64()
	)
	mode := d.getMode()
	switch mode {
	case FullSync:
		localHeight = d.blockchain.CurrentBlock().NumberU64()
	case FastSync:
		localHeight = d.blockchain.CurrentFastBlock().NumberU64()
	default:
		localHeight = d.lightchain.CurrentHeader().Number.Uint64()
	}
	p.log.Debug("Looking for common ancestor", "local", localHeight, "remote", remoteHeight)

	// Recap floor value for binary search
	maxForkAncestry := fullMaxForkAncestry
	if d.getMode() == LightSync {
		maxForkAncestry = lightMaxForkAncestry
	}
	if localHeight >= maxForkAncestry {
		// We're above the max reorg threshold, find the earliest fork point
		floor = int64(localHeight - maxForkAncestry)
	}
	// If we're doing a light sync, ensure the floor doesn't go below the CHT, as
	// all headers before that point will be missing.
	if mode == LightSync {
		// If we don't know the current CHT position, find it
		if d.genesis == 0 {
			header := d.lightchain.CurrentHeader()
			for header != nil {
				d.genesis = header.Number.Uint64()
				if floor >= int64(d.genesis)-1 {
					break
				}
				header = d.lightchain.GetHeaderByHash(header.ParentHash)
			}
		}
		// We already know the "genesis" block number, cap floor to that
		if floor < int64(d.genesis)-1 {
			floor = int64(d.genesis) - 1
		}
	}

	ancestor, err := d.findAncestorSpanSearch(p, mode, remoteHeight, localHeight, floor)
	if err == nil {
		return ancestor, nil
	}
	// The returned error was not nil.
	// If the error returned does not reflect that a common ancestor was not found, return it.
	// If the error reflects that a common ancestor was not found, continue to binary search,
	// where the error value will be reassigned.
	if !errors.Is(err, errNoAncestorFound) {
		return 0, err
	}

	ancestor, err = d.findAncestorBinarySearch(p, mode, remoteHeight, floor)
	if err != nil {
		return 0, err
	}
	return ancestor, nil
}

func (d *Downloader) findAncestorSpanSearch(p *peerConnection, mode SyncMode, remoteHeight, localHeight uint64, floor int64) (commonAncestor uint64, err error) {
	from, count, skip, max := calculateRequestSpan(remoteHeight, localHeight)

	p.log.Trace("Span searching for common ancestor", "count", count, "from", from, "skip", skip)
	go p.peer.RequestHeadersByNumber(uint64(from), count, skip, false)

	// Wait for the remote response to the head fetch
	number, hash := uint64(0), common.Hash{}

	ttl := d.peers.rates.TargetTimeout()
	timeout := time.After(ttl)

	for finished := false; !finished; {
		select {
		case <-d.cancelCh:
			return 0, errCanceled

		case packet := <-d.headerCh:
			// Discard anything not from the origin peer
			if packet.PeerId() != p.id {
				log.Debug("Received headers from incorrect peer", "peer", packet.PeerId())
				break
			}
			// Make sure the peer actually gave something valid
			headers := packet.(*headerPack).headers
			if len(headers) == 0 {
				p.log.Warn("Empty head header set")
				return 0, errEmptyHeaderSet
			}
			// Make sure the peer's reply conforms to the request
			for i, header := range headers {
				expectNumber := from + int64(i)*int64(skip+1)
				if number := header.Number.Int64(); number != expectNumber {
					p.log.Warn("Head headers broke chain ordering", "index", i, "requested", expectNumber, "received", number)
<<<<<<< HEAD
					log.Error("Head headers broke chain ordering", "index", i, "requested", expectNumber, "received", number)
					return 0, errInvalidChain
=======
					return 0, fmt.Errorf("%w: %v", errInvalidChain, errors.New("head headers broke chain ordering"))
>>>>>>> 26675454
				}
			}
			// Check if a common ancestor was found
			finished = true
			for i := len(headers) - 1; i >= 0; i-- {
				// Skip any headers that underflow/overflow our requested set
				if headers[i].Number.Int64() < from || headers[i].Number.Uint64() > max {
					continue
				}
				// Otherwise check if we already know the header or not
				h := headers[i].Hash()
				n := headers[i].Number.Uint64()

				var known bool
				switch mode {
				case FullSync:
					known = d.blockchain.HasBlock(h, n)
				case FastSync:
					known = d.blockchain.HasFastBlock(h, n)
				default:
					known = d.lightchain.HasHeader(h, n)
				}
				if known {
					number, hash = n, h
					break
				}
			}

		case <-timeout:
			p.log.Debug("Waiting for head header timed out", "elapsed", ttl)
			return 0, errTimeout

		case <-d.bodyCh:
		case <-d.receiptCh:
			// Out of bounds delivery, ignore
		}
	}
	// If the head fetch already found an ancestor, return
	if hash != (common.Hash{}) {
		if int64(number) <= floor {
			p.log.Warn("Ancestor below allowance", "number", number, "hash", hash, "allowance", floor)
			return 0, errInvalidAncestor
		}
		p.log.Debug("Found common ancestor", "number", number, "hash", hash)
		return number, nil
	}
	return 0, errNoAncestorFound
}

func (d *Downloader) findAncestorBinarySearch(p *peerConnection, mode SyncMode, remoteHeight uint64, floor int64) (commonAncestor uint64, err error) {
	hash := common.Hash{}

	// Ancestor not found, we need to binary search over our chain
	start, end := uint64(0), remoteHeight
	if floor > 0 {
		start = uint64(floor)
	}
	p.log.Trace("Binary searching for common ancestor", "start", start, "end", end)

	for start+1 < end {
		// Split our chain interval in two, and request the hash to cross check
		check := (start + end) / 2

		ttl := d.peers.rates.TargetTimeout()
		timeout := time.After(ttl)

		go p.peer.RequestHeadersByNumber(check, 1, 0, false)

		// Wait until a reply arrives to this request
		for arrived := false; !arrived; {
			select {
			case <-d.cancelCh:
				return 0, errCanceled

			case packet := <-d.headerCh:
				// Discard anything not from the origin peer
				if packet.PeerId() != p.id {
					log.Debug("Received headers from incorrect peer", "peer", packet.PeerId())
					break
				}
				// Make sure the peer actually gave something valid
				headers := packet.(*headerPack).headers
				if len(headers) != 1 {
					p.log.Warn("Multiple headers for single request", "headers", len(headers))
					return 0, fmt.Errorf("%w: multiple headers (%d) for single request", errBadPeer, len(headers))
				}
				arrived = true

				// Modify the search interval based on the response
				h := headers[0].Hash()
				n := headers[0].Number.Uint64()

				var known bool
				switch mode {
				case FullSync:
					known = d.blockchain.HasBlock(h, n)
				case FastSync:
					known = d.blockchain.HasFastBlock(h, n)
				default:
					known = d.lightchain.HasHeader(h, n)
				}
				if !known {
					end = check
					break
				}
				header := d.lightchain.GetHeaderByHash(h) // Independent of sync mode, header surely exists
				if header.Number.Uint64() != check {
					p.log.Warn("Received non requested header", "number", header.Number, "hash", header.Hash(), "request", check)
					return 0, fmt.Errorf("%w: non-requested header (%d)", errBadPeer, header.Number)
				}
				start = check
				hash = h

			case <-timeout:
				p.log.Debug("Waiting for search header timed out", "elapsed", ttl)
				return 0, errTimeout

			case <-d.bodyCh:
			case <-d.receiptCh:
				// Out of bounds delivery, ignore
			}
		}
	}
	// Ensure valid ancestry and return
	if int64(start) <= floor {
		p.log.Warn("Ancestor below allowance", "number", start, "hash", hash, "allowance", floor)
		return 0, errInvalidAncestor
	}
	p.log.Debug("Found common ancestor", "number", start, "hash", hash)
	return start, nil
}

// fetchHeaders keeps retrieving headers concurrently from the number
// requested, until no more are returned, potentially throttling on the way. To
// facilitate concurrency but still protect against malicious nodes sending bad
// headers, we construct a header chain skeleton using the "origin" peer we are
// syncing with, and fill in the missing headers using anyone else. Headers from
// other peers are only accepted if they map cleanly to the skeleton. If no one
// can fill in the skeleton - not even the origin peer - it's assumed invalid and
// the origin is dropped.
func (d *Downloader) fetchHeaders(p *peerConnection, from uint64) error {
	p.log.Debug("Directing header downloads", "origin", from)
	defer p.log.Debug("Header download terminated")

	// Create a timeout timer, and the associated header fetcher
	skeleton := true            // Skeleton assembly phase or finishing up
	pivoting := false           // Whether the next request is pivot verification
	request := time.Now()       // time of the last skeleton fetch request
	timeout := time.NewTimer(0) // timer to dump a non-responsive active peer
	<-timeout.C                 // timeout channel should be initially empty
	defer timeout.Stop()

	var ttl time.Duration
	getHeaders := func(from uint64) {
		request = time.Now()

		ttl = d.peers.rates.TargetTimeout()
		timeout.Reset(ttl)

		if skeleton {
			p.log.Trace("Fetching skeleton headers", "count", MaxHeaderFetch, "from", from)
			go p.peer.RequestHeadersByNumber(from+uint64(MaxHeaderFetch)-1, MaxSkeletonSize, MaxHeaderFetch-1, false)
		} else {
			p.log.Trace("Fetching full headers", "count", MaxHeaderFetch, "from", from)
			go p.peer.RequestHeadersByNumber(from, MaxHeaderFetch, 0, false)
		}
	}
	getNextPivot := func() {
		pivoting = true
		request = time.Now()

		ttl = d.peers.rates.TargetTimeout()
		timeout.Reset(ttl)

		d.pivotLock.RLock()
		pivot := d.pivotHeader.Number.Uint64()
		d.pivotLock.RUnlock()

		p.log.Trace("Fetching next pivot header", "number", pivot+uint64(fsMinFullBlocks))
		go p.peer.RequestHeadersByNumber(pivot+uint64(fsMinFullBlocks), 2, fsMinFullBlocks-9, false) // move +64 when it's 2x64-8 deep
	}
	// Start pulling the header chain skeleton until all is done
	ancestor := from
	getHeaders(from)

	mode := d.getMode()
	for {
		select {
		case <-d.cancelCh:
			return errCanceled

		case packet := <-d.headerCh:
			// Make sure the active peer is giving us the skeleton headers
			if packet.PeerId() != p.id {
				log.Debug("Received skeleton from incorrect peer", "peer", packet.PeerId())
				break
			}
			headerReqTimer.UpdateSince(request)
			timeout.Stop()

			// If the pivot is being checked, move if it became stale and run the real retrieval
			var pivot uint64

			d.pivotLock.RLock()
			if d.pivotHeader != nil {
				pivot = d.pivotHeader.Number.Uint64()
			}
			d.pivotLock.RUnlock()

			if pivoting {
				if packet.Items() == 2 {
					// Retrieve the headers and do some sanity checks, just in case
					headers := packet.(*headerPack).headers

					if have, want := headers[0].Number.Uint64(), pivot+uint64(fsMinFullBlocks); have != want {
						log.Warn("Peer sent invalid next pivot", "have", have, "want", want)
						return fmt.Errorf("%w: next pivot number %d != requested %d", errInvalidChain, have, want)
					}
					if have, want := headers[1].Number.Uint64(), pivot+2*uint64(fsMinFullBlocks)-8; have != want {
						log.Warn("Peer sent invalid pivot confirmer", "have", have, "want", want)
						return fmt.Errorf("%w: next pivot confirmer number %d != requested %d", errInvalidChain, have, want)
					}
					log.Warn("Pivot seemingly stale, moving", "old", pivot, "new", headers[0].Number)
					pivot = headers[0].Number.Uint64()

					d.pivotLock.Lock()
					d.pivotHeader = headers[0]
					d.pivotLock.Unlock()

					// Write out the pivot into the database so a rollback beyond
					// it will reenable fast sync and update the state root that
					// the state syncer will be downloading.
					rawdb.WriteLastPivotNumber(d.stateDB, pivot)
				}
				pivoting = false
				getHeaders(from)
				continue
			}
			// If the skeleton's finished, pull any remaining head headers directly from the origin
			if skeleton && packet.Items() == 0 {
				skeleton = false
				getHeaders(from)
				continue
			}
			// If no more headers are inbound, notify the content fetchers and return
			if packet.Items() == 0 {
				// Don't abort header fetches while the pivot is downloading
				if atomic.LoadInt32(&d.committed) == 0 && pivot <= from {
					p.log.Debug("No headers, waiting for pivot commit")
					select {
					case <-time.After(fsHeaderContCheck):
						getHeaders(from)
						continue
					case <-d.cancelCh:
						return errCanceled
					}
				}
				// Pivot done (or not in fast sync) and no more headers, terminate the process
				p.log.Debug("No more headers available")
				select {
				case d.headerProcCh <- nil:
					return nil
				case <-d.cancelCh:
					return errCanceled
				}
			}
			headers := packet.(*headerPack).headers

			// If we received a skeleton batch, resolve internals concurrently
			if skeleton {
				filled, proced, err := d.fillHeaderSkeleton(from, headers)
				if err != nil {
					p.log.Debug("Skeleton chain invalid", "err", err)
					return fmt.Errorf("%w: %v", errInvalidChain, err)
				}
				headers = filled[proced:]
				from += uint64(proced)
			} else {
				// If we're closing in on the chain head, but haven't yet reached it, delay
				// the last few headers so mini reorgs on the head don't cause invalid hash
				// chain errors.
				if n := len(headers); n > 0 {
					// Retrieve the current head we're at
					var head uint64
					if mode == LightSync {
						head = d.lightchain.CurrentHeader().Number.Uint64()
					} else {
						head = d.blockchain.CurrentFastBlock().NumberU64()
						if full := d.blockchain.CurrentBlock().NumberU64(); head < full {
							head = full
						}
					}
					// If the head is below the common ancestor, we're actually deduplicating
					// already existing chain segments, so use the ancestor as the fake head.
					// Otherwise we might end up delaying header deliveries pointlessly.
					if head < ancestor {
						head = ancestor
					}
					// If the head is way older than this batch, delay the last few headers
					if head+uint64(reorgProtThreshold) < headers[n-1].Number.Uint64() {
						delay := reorgProtHeaderDelay
						if delay > n {
							delay = n
						}
						headers = headers[:n-delay]
					}
				}
			}
			// Insert all the new headers and fetch the next batch
			if len(headers) > 0 {
				p.log.Trace("Scheduling new headers", "count", len(headers), "from", from)
				select {
				case d.headerProcCh <- headers:
				case <-d.cancelCh:
					return errCanceled
				}
				from += uint64(len(headers))

				// If we're still skeleton filling fast sync, check pivot staleness
				// before continuing to the next skeleton filling
				if skeleton && pivot > 0 {
					getNextPivot()
				} else {
					getHeaders(from)
				}
			} else {
				// No headers delivered, or all of them being delayed, sleep a bit and retry
				p.log.Trace("All headers delayed, waiting")
				select {
				case <-time.After(fsHeaderContCheck):
					getHeaders(from)
					continue
				case <-d.cancelCh:
					return errCanceled
				}
			}

		case <-timeout.C:
			if d.dropPeer == nil {
				// The dropPeer method is nil when `--copydb` is used for a local copy.
				// Timeouts can occur if e.g. compaction hits at the wrong time, and can be ignored
				p.log.Warn("Downloader wants to drop peer, but peerdrop-function is not set", "peer", p.id)
				break
			}
			// Header retrieval timed out, consider the peer bad and drop
			p.log.Debug("Header request timed out", "elapsed", ttl)
			headerTimeoutMeter.Mark(1)
			d.dropPeer(p.id)

			// Finish the sync gracefully instead of dumping the gathered data though
			for _, ch := range []chan bool{d.bodyWakeCh, d.receiptWakeCh} {
				select {
				case ch <- false:
				case <-d.cancelCh:
				}
			}
			select {
			case d.headerProcCh <- nil:
			case <-d.cancelCh:
			}
			return fmt.Errorf("%w: header request timed out", errBadPeer)
		}
	}
}

// fillHeaderSkeleton concurrently retrieves headers from all our available peers
// and maps them to the provided skeleton header chain.
//
// Any partial results from the beginning of the skeleton is (if possible) forwarded
// immediately to the header processor to keep the rest of the pipeline full even
// in the case of header stalls.
//
// The method returns the entire filled skeleton and also the number of headers
// already forwarded for processing.
func (d *Downloader) fillHeaderSkeleton(from uint64, skeleton []*types.Header) ([]*types.Header, int, error) {
	log.Debug("Filling up skeleton", "from", from)
	d.queue.ScheduleSkeleton(from, skeleton)

	var (
		deliver = func(packet dataPack) (int, error) {
			pack := packet.(*headerPack)
			return d.queue.DeliverHeaders(pack.peerID, pack.headers, d.headerProcCh)
		}
		expire  = func() map[string]int { return d.queue.ExpireHeaders(d.peers.rates.TargetTimeout()) }
		reserve = func(p *peerConnection, count int) (*fetchRequest, bool, bool) {
			return d.queue.ReserveHeaders(p, count), false, false
		}
		fetch    = func(p *peerConnection, req *fetchRequest) error { return p.FetchHeaders(req.From, MaxHeaderFetch) }
		capacity = func(p *peerConnection) int { return p.HeaderCapacity(d.peers.rates.TargetRoundTrip()) }
		setIdle  = func(p *peerConnection, accepted int, deliveryTime time.Time) {
			p.SetHeadersIdle(accepted, deliveryTime)
		}
	)
	err := d.fetchParts(d.headerCh, deliver, d.queue.headerContCh, expire,
		d.queue.PendingHeaders, d.queue.InFlightHeaders, reserve,
		nil, fetch, d.queue.CancelHeaders, capacity, d.peers.HeaderIdlePeers, setIdle, "headers")

	log.Debug("Skeleton fill terminated", "err", err)

	filled, proced := d.queue.RetrieveHeaders()
	return filled, proced, err
}

// fetchBodies iteratively downloads the scheduled block bodies, taking any
// available peers, reserving a chunk of blocks for each, waiting for delivery
// and also periodically checking for timeouts.
func (d *Downloader) fetchBodies(from uint64) error {
	log.Debug("Downloading block bodies", "origin", from)

	var (
		deliver = func(packet dataPack) (int, error) {
			pack := packet.(*bodyPack)
			return d.queue.DeliverBodies(pack.peerID, pack.transactions, pack.uncles)
		}
		expire   = func() map[string]int { return d.queue.ExpireBodies(d.peers.rates.TargetTimeout()) }
		fetch    = func(p *peerConnection, req *fetchRequest) error { return p.FetchBodies(req) }
		capacity = func(p *peerConnection) int { return p.BlockCapacity(d.peers.rates.TargetRoundTrip()) }
		setIdle  = func(p *peerConnection, accepted int, deliveryTime time.Time) { p.SetBodiesIdle(accepted, deliveryTime) }
	)
	err := d.fetchParts(d.bodyCh, deliver, d.bodyWakeCh, expire,
		d.queue.PendingBlocks, d.queue.InFlightBlocks, d.queue.ReserveBodies,
		d.bodyFetchHook, fetch, d.queue.CancelBodies, capacity, d.peers.BodyIdlePeers, setIdle, "bodies")

	log.Debug("Block body download terminated", "err", err)
	return err
}

// fetchReceipts iteratively downloads the scheduled block receipts, taking any
// available peers, reserving a chunk of receipts for each, waiting for delivery
// and also periodically checking for timeouts.
func (d *Downloader) fetchReceipts(from uint64) error {
	log.Debug("Downloading transaction receipts", "origin", from)

	var (
		deliver = func(packet dataPack) (int, error) {
			pack := packet.(*receiptPack)
			return d.queue.DeliverReceipts(pack.peerID, pack.receipts)
		}
		expire   = func() map[string]int { return d.queue.ExpireReceipts(d.peers.rates.TargetTimeout()) }
		fetch    = func(p *peerConnection, req *fetchRequest) error { return p.FetchReceipts(req) }
		capacity = func(p *peerConnection) int { return p.ReceiptCapacity(d.peers.rates.TargetRoundTrip()) }
		setIdle  = func(p *peerConnection, accepted int, deliveryTime time.Time) {
			p.SetReceiptsIdle(accepted, deliveryTime)
		}
	)
	err := d.fetchParts(d.receiptCh, deliver, d.receiptWakeCh, expire,
		d.queue.PendingReceipts, d.queue.InFlightReceipts, d.queue.ReserveReceipts,
		d.receiptFetchHook, fetch, d.queue.CancelReceipts, capacity, d.peers.ReceiptIdlePeers, setIdle, "receipts")

	log.Debug("Transaction receipt download terminated", "err", err)
	return err
}

// fetchParts iteratively downloads scheduled block parts, taking any available
// peers, reserving a chunk of fetch requests for each, waiting for delivery and
// also periodically checking for timeouts.
//
// As the scheduling/timeout logic mostly is the same for all downloaded data
// types, this method is used by each for data gathering and is instrumented with
// various callbacks to handle the slight differences between processing them.
//
// The instrumentation parameters:
//  - errCancel:   error type to return if the fetch operation is cancelled (mostly makes logging nicer)
//  - deliveryCh:  channel from which to retrieve downloaded data packets (merged from all concurrent peers)
//  - deliver:     processing callback to deliver data packets into type specific download queues (usually within `queue`)
//  - wakeCh:      notification channel for waking the fetcher when new tasks are available (or sync completed)
//  - expire:      task callback method to abort requests that took too long and return the faulty peers (traffic shaping)
//  - pending:     task callback for the number of requests still needing download (detect completion/non-completability)
//  - inFlight:    task callback for the number of in-progress requests (wait for all active downloads to finish)
//  - throttle:    task callback to check if the processing queue is full and activate throttling (bound memory use)
//  - reserve:     task callback to reserve new download tasks to a particular peer (also signals partial completions)
//  - fetchHook:   tester callback to notify of new tasks being initiated (allows testing the scheduling logic)
//  - fetch:       network callback to actually send a particular download request to a physical remote peer
//  - cancel:      task callback to abort an in-flight download request and allow rescheduling it (in case of lost peer)
//  - capacity:    network callback to retrieve the estimated type-specific bandwidth capacity of a peer (traffic shaping)
//  - idle:        network callback to retrieve the currently (type specific) idle peers that can be assigned tasks
//  - setIdle:     network callback to set a peer back to idle and update its estimated capacity (traffic shaping)
//  - kind:        textual label of the type being downloaded to display in log messages
func (d *Downloader) fetchParts(deliveryCh chan dataPack, deliver func(dataPack) (int, error), wakeCh chan bool,
	expire func() map[string]int, pending func() int, inFlight func() bool, reserve func(*peerConnection, int) (*fetchRequest, bool, bool),
	fetchHook func([]*types.Header), fetch func(*peerConnection, *fetchRequest) error, cancel func(*fetchRequest), capacity func(*peerConnection) int,
	idle func() ([]*peerConnection, int), setIdle func(*peerConnection, int, time.Time), kind string) error {

	// Create a ticker to detect expired retrieval tasks
	ticker := time.NewTicker(100 * time.Millisecond)
	defer ticker.Stop()

	update := make(chan struct{}, 1)

	// Prepare the queue and fetch block parts until the block header fetcher's done
	finished := false
	for {
		select {
		case <-d.cancelCh:
			return errCanceled

		case packet := <-deliveryCh:
			deliveryTime := time.Now()
			// If the peer was previously banned and failed to deliver its pack
			// in a reasonable time frame, ignore its message.
			if peer := d.peers.Peer(packet.PeerId()); peer != nil {
				// Deliver the received chunk of data and check chain validity
				accepted, err := deliver(packet)
				if errors.Is(err, errInvalidChain) {
					return err
				}
				// Unless a peer delivered something completely else than requested (usually
				// caused by a timed out request which came through in the end), set it to
				// idle. If the delivery's stale, the peer should have already been idled.
				if !errors.Is(err, errStaleDelivery) {
					setIdle(peer, accepted, deliveryTime)
				}
				// Issue a log to the user to see what's going on
				switch {
				case err == nil && packet.Items() == 0:
					peer.log.Trace("Requested data not delivered", "type", kind)
				case err == nil:
					peer.log.Trace("Delivered new batch of data", "type", kind, "count", packet.Stats())
				default:
					peer.log.Debug("Failed to deliver retrieved data", "type", kind, "err", err)
				}
			}
			// Blocks assembled, try to update the progress
			select {
			case update <- struct{}{}:
			default:
			}

		case cont := <-wakeCh:
			// The header fetcher sent a continuation flag, check if it's done
			if !cont {
				finished = true
			}
			// Headers arrive, try to update the progress
			select {
			case update <- struct{}{}:
			default:
			}

		case <-ticker.C:
			// Sanity check update the progress
			select {
			case update <- struct{}{}:
			default:
			}

		case <-update:
			// Short circuit if we lost all our peers
			if d.peers.Len() == 0 {
				return errNoPeers
			}
			// Check for fetch request timeouts and demote the responsible peers
			for pid, fails := range expire() {
				if peer := d.peers.Peer(pid); peer != nil {
					// If a lot of retrieval elements expired, we might have overestimated the remote peer or perhaps
					// ourselves. Only reset to minimal throughput but don't drop just yet. If even the minimal times
					// out that sync wise we need to get rid of the peer.
					//
					// The reason the minimum threshold is 2 is because the downloader tries to estimate the bandwidth
					// and latency of a peer separately, which requires pushing the measures capacity a bit and seeing
					// how response times reacts, to it always requests one more than the minimum (i.e. min 2).
					if fails > 2 {
						peer.log.Trace("Data delivery timed out", "type", kind)
						setIdle(peer, 0, time.Now())
					} else {
						peer.log.Debug("Stalling delivery, dropping", "type", kind)

						if d.dropPeer == nil {
							// The dropPeer method is nil when `--copydb` is used for a local copy.
							// Timeouts can occur if e.g. compaction hits at the wrong time, and can be ignored
							peer.log.Warn("Downloader wants to drop peer, but peerdrop-function is not set", "peer", pid)
						} else {
							d.dropPeer(pid)

							// If this peer was the master peer, abort sync immediately
							d.cancelLock.RLock()
							master := pid == d.cancelPeer
							d.cancelLock.RUnlock()

							if master {
								d.cancel()
								return errTimeout
							}
						}
					}
				}
			}
			// If there's nothing more to fetch, wait or terminate
			if pending() == 0 {
				if !inFlight() && finished {
					log.Debug("Data fetching completed", "type", kind)
					return nil
				}
				break
			}
			// Send a download request to all idle peers, until throttled
			progressed, throttled, running := false, false, inFlight()
			idles, total := idle()
			pendCount := pending()
			for _, peer := range idles {
				// Short circuit if throttling activated
				if throttled {
					break
				}
				// Short circuit if there is no more available task.
				if pendCount = pending(); pendCount == 0 {
					break
				}
				// Reserve a chunk of fetches for a peer. A nil can mean either that
				// no more headers are available, or that the peer is known not to
				// have them.
				request, progress, throttle := reserve(peer, capacity(peer))
				if progress {
					progressed = true
				}
				if throttle {
					throttled = true
					throttleCounter.Inc(1)
				}
				if request == nil {
					continue
				}
				if request.From > 0 {
					peer.log.Trace("Requesting new batch of data", "type", kind, "from", request.From)
				} else {
					peer.log.Trace("Requesting new batch of data", "type", kind, "count", len(request.Headers), "from", request.Headers[0].Number)
				}
				// Fetch the chunk and make sure any errors return the hashes to the queue
				if fetchHook != nil {
					fetchHook(request.Headers)
				}
				if err := fetch(peer, request); err != nil {
					// Although we could try and make an attempt to fix this, this error really
					// means that we've double allocated a fetch task to a peer. If that is the
					// case, the internal state of the downloader and the queue is very wrong so
					// better hard crash and note the error instead of silently accumulating into
					// a much bigger issue.
					panic(fmt.Sprintf("%v: %s fetch assignment failed", peer, kind))
				}
				running = true
			}
			// Make sure that we have peers available for fetching. If all peers have been tried
			// and all failed throw an error
			if !progressed && !throttled && !running && len(idles) == total && pendCount > 0 {
				return errPeersUnavailable
			}
		}
	}
}

// processHeaders takes batches of retrieved headers from an input channel and
// keeps processing and scheduling them into the header chain and downloader's
// queue until the stream ends or a failure occurs.
func (d *Downloader) processHeaders(origin uint64, td *big.Int) error {
	// Keep a count of uncertain headers to roll back
	var (
		rollback    uint64 // Zero means no rollback (fine as you can't unroll the genesis)
		rollbackErr error
		mode        = d.getMode()
	)
	defer func() {
		if rollback > 0 {
			lastHeader, lastFastBlock, lastBlock := d.lightchain.CurrentHeader().Number, common.Big0, common.Big0
			if mode != LightSync {
				lastFastBlock = d.blockchain.CurrentFastBlock().Number()
				lastBlock = d.blockchain.CurrentBlock().Number()
			}
			if err := d.lightchain.SetHead(rollback - 1); err != nil { // -1 to target the parent of the first uncertain block
				// We're already unwinding the stack, only print the error to make it more visible
				log.Error("Failed to roll back chain segment", "head", rollback-1, "err", err)
			}
			curFastBlock, curBlock := common.Big0, common.Big0
			if mode != LightSync {
				curFastBlock = d.blockchain.CurrentFastBlock().Number()
				curBlock = d.blockchain.CurrentBlock().Number()
			}
			log.Warn("Rolled back chain segment",
				"header", fmt.Sprintf("%d->%d", lastHeader, d.lightchain.CurrentHeader().Number),
				"fast", fmt.Sprintf("%d->%d", lastFastBlock, curFastBlock),
				"block", fmt.Sprintf("%d->%d", lastBlock, curBlock), "reason", rollbackErr)
		}
	}()
	// Wait for batches of headers to process
	gotHeaders := false

	for {
		select {
		case <-d.cancelCh:
			rollbackErr = errCanceled
			return errCanceled

		case headers := <-d.headerProcCh:
			// Terminate header processing if we synced up
			if len(headers) == 0 {
				// Notify everyone that headers are fully processed
				for _, ch := range []chan bool{d.bodyWakeCh, d.receiptWakeCh} {
					select {
					case ch <- false:
					case <-d.cancelCh:
					}
				}
				// If no headers were retrieved at all, the peer violated its TD promise that it had a
				// better chain compared to ours. The only exception is if its promised blocks were
				// already imported by other means (e.g. fetcher):
				//
				// R <remote peer>, L <local node>: Both at block 10
				// R: Mine block 11, and propagate it to L
				// L: Queue block 11 for import
				// L: Notice that R's head and TD increased compared to ours, start sync
				// L: Import of block 11 finishes
				// L: Sync begins, and finds common ancestor at 11
				// L: Request new headers up from 11 (R's TD was higher, it must have something)
				// R: Nothing to give
				if mode != LightSync {
					head := d.blockchain.CurrentBlock()
					if !gotHeaders && td.Cmp(d.blockchain.GetTd(head.Hash(), head.NumberU64())) > 0 {
						return errStallingPeer
					}
				}
				// If fast or light syncing, ensure promised headers are indeed delivered. This is
				// needed to detect scenarios where an attacker feeds a bad pivot and then bails out
				// of delivering the post-pivot blocks that would flag the invalid content.
				//
				// This check cannot be executed "as is" for full imports, since blocks may still be
				// queued for processing when the header download completes. However, as long as the
				// peer gave us something useful, we're already happy/progressed (above check).
				if mode == FastSync || mode == LightSync {
					head := d.lightchain.CurrentHeader()
					if td.Cmp(d.lightchain.GetTd(head.Hash(), head.Number.Uint64())) > 0 {
						return errStallingPeer
					}
				}
				// Disable any rollback and return
				rollback = 0
				return nil
			}
			// Otherwise split the chunk of headers into batches and process them
			gotHeaders = true
			for len(headers) > 0 {
				// Terminate if something failed in between processing chunks
				select {
				case <-d.cancelCh:
					rollbackErr = errCanceled
					return errCanceled
				default:
				}
				// Select the next chunk of headers to import
				limit := maxHeadersProcess
				if limit > len(headers) {
					limit = len(headers)
				}
				chunk := headers[:limit]

				// In case of header only syncing, validate the chunk immediately
				if mode == FastSync || mode == LightSync {
					// If we're importing pure headers, verify based on their recentness
					var pivot uint64

					d.pivotLock.RLock()
					if d.pivotHeader != nil {
						pivot = d.pivotHeader.Number.Uint64()
					}
					d.pivotLock.RUnlock()

					frequency := fsHeaderCheckFrequency
					if chunk[len(chunk)-1].Number.Uint64()+uint64(fsHeaderForceVerify) > pivot {
						frequency = 1
					}
					if n, err := d.lightchain.InsertHeaderChain(chunk, frequency); err != nil {
						rollbackErr = err

						// If some headers were inserted, track them as uncertain
						if (mode == FastSync || frequency > 1) && n > 0 && rollback == 0 {
							rollback = chunk[0].Number.Uint64()
						}
						log.Warn("Invalid header encountered", "number", chunk[n].Number, "hash", chunk[n].Hash(), "parent", chunk[n].ParentHash, "err", err)
						return fmt.Errorf("%w: %v", errInvalidChain, err)
					}
					// All verifications passed, track all headers within the alloted limits
					if mode == FastSync {
						head := chunk[len(chunk)-1].Number.Uint64()
						if head-rollback > uint64(fsHeaderSafetyNet) {
							rollback = head - uint64(fsHeaderSafetyNet)
						} else {
							rollback = 1
						}
					}
				}
				// Unless we're doing light chains, schedule the headers for associated content retrieval
				if mode == FullSync || mode == FastSync {
					// If we've reached the allowed number of pending headers, stall a bit
					for d.queue.PendingBlocks() >= maxQueuedHeaders || d.queue.PendingReceipts() >= maxQueuedHeaders {
						select {
						case <-d.cancelCh:
							rollbackErr = errCanceled
							return errCanceled
						case <-time.After(time.Second):
						}
					}
					// Otherwise insert the headers for content retrieval
					inserts := d.queue.Schedule(chunk, origin)
					if len(inserts) != len(chunk) {
						rollbackErr = fmt.Errorf("stale headers: len inserts %v len(chunk) %v", len(inserts), len(chunk))
						return fmt.Errorf("%w: stale headers", errBadPeer)
					}
				}
				headers = headers[limit:]
				origin += uint64(limit)
			}
			// Update the highest block number we know if a higher one is found.
			d.syncStatsLock.Lock()
			if d.syncStatsChainHeight < origin {
				d.syncStatsChainHeight = origin - 1
			}
			d.syncStatsLock.Unlock()

			// Signal the content downloaders of the availablility of new tasks
			for _, ch := range []chan bool{d.bodyWakeCh, d.receiptWakeCh} {
				select {
				case ch <- true:
				default:
				}
			}
		}
	}
}

// processFullSyncContent takes fetch results from the queue and imports them into the chain.
func (d *Downloader) processFullSyncContent() error {
	for {
		results := d.queue.Results(true)
		if len(results) == 0 {
			return nil
		}
		if d.chainInsertHook != nil {
			d.chainInsertHook(results)
		}
		if err := d.importBlockResults(results); err != nil {
			return err
		}
	}
}

func (d *Downloader) importBlockResults(results []*fetchResult) error {
	// Check for any early termination requests
	if len(results) == 0 {
		return nil
	}
	select {
	case <-d.quitCh:
		return errCancelContentProcessing
	default:
	}
	// Retrieve the a batch of results to import
	first, last := results[0].Header, results[len(results)-1].Header
	log.Debug("Inserting downloaded chain", "items", len(results),
		"firstnum", first.Number, "firsthash", first.Hash(),
		"lastnum", last.Number, "lasthash", last.Hash(),
	)
	blocks := make([]*types.Block, len(results))
	for i, result := range results {
		blocks[i] = types.NewBlockWithHeader(result.Header).WithBody(result.Transactions, result.Uncles)
	}
	if index, err := d.blockchain.InsertChain(blocks); err != nil {
		if index < len(results) {
			log.Error("Downloaded item processing failed", "number", results[index].Header.Number, "hash", results[index].Header.Hash(), "err", err)
		} else {
			// The InsertChain method in blockchain.go will sometimes return an out-of-bounds index,
			// when it needs to preprocess blocks to import a sidechain.
			// The importer will put together a new list of blocks to import, which is a superset
			// of the blocks delivered from the downloader, and the indexing will be off.
			log.Error("Downloaded item processing failed on sidechain import", "index", index, "err", err)
		}
		return fmt.Errorf("%w: %v", errInvalidChain, err)
	}
	return nil
}

// processFastSyncContent takes fetch results from the queue and writes them to the
// database. It also controls the synchronisation of state nodes of the pivot block.
func (d *Downloader) processFastSyncContent() error {
	// Start syncing state of the reported head block. This should get us most of
	// the state of the pivot block.
	d.pivotLock.RLock()
	sync := d.syncState(d.pivotHeader.Root)
	d.pivotLock.RUnlock()

	defer func() {
		// The `sync` object is replaced every time the pivot moves. We need to
		// defer close the very last active one, hence the lazy evaluation vs.
		// calling defer sync.Cancel() !!!
		sync.Cancel()
	}()

	closeOnErr := func(s *stateSync) {
		if err := s.Wait(); err != nil && err != errCancelStateFetch && err != errCanceled && err != snap.ErrCancelled {
			d.queue.Close() // wake up Results
		}
	}
	go closeOnErr(sync)

	// To cater for moving pivot points, track the pivot block and subsequently
	// accumulated download results separately.
	var (
		oldPivot *fetchResult   // Locked in pivot block, might change eventually
		oldTail  []*fetchResult // Downloaded content after the pivot
	)
	for {
		// Wait for the next batch of downloaded data to be available, and if the pivot
		// block became stale, move the goalpost
		results := d.queue.Results(oldPivot == nil) // Block if we're not monitoring pivot staleness
		if len(results) == 0 {
			// If pivot sync is done, stop
			if oldPivot == nil {
				return sync.Cancel()
			}
			// If sync failed, stop
			select {
			case <-d.cancelCh:
				sync.Cancel()
				return errCanceled
			default:
			}
		}
		if d.chainInsertHook != nil {
			d.chainInsertHook(results)
		}
		// If we haven't downloaded the pivot block yet, check pivot staleness
		// notifications from the header downloader
		d.pivotLock.RLock()
		pivot := d.pivotHeader
		d.pivotLock.RUnlock()

		if oldPivot == nil {
			if pivot.Root != sync.root {
				sync.Cancel()
				sync = d.syncState(pivot.Root)

				go closeOnErr(sync)
			}
		} else {
			results = append(append([]*fetchResult{oldPivot}, oldTail...), results...)
		}
		// Split around the pivot block and process the two sides via fast/full sync
		if atomic.LoadInt32(&d.committed) == 0 {
			latest := results[len(results)-1].Header
			// If the height is above the pivot block by 2 sets, it means the pivot
			// become stale in the network and it was garbage collected, move to a
			// new pivot.
			//
			// Note, we have `reorgProtHeaderDelay` number of blocks withheld, Those
			// need to be taken into account, otherwise we're detecting the pivot move
			// late and will drop peers due to unavailable state!!!
			if height := latest.Number.Uint64(); height >= pivot.Number.Uint64()+2*uint64(fsMinFullBlocks)-uint64(reorgProtHeaderDelay) {
				log.Warn("Pivot became stale, moving", "old", pivot.Number.Uint64(), "new", height-uint64(fsMinFullBlocks)+uint64(reorgProtHeaderDelay))
				pivot = results[len(results)-1-fsMinFullBlocks+reorgProtHeaderDelay].Header // must exist as lower old pivot is uncommitted

				d.pivotLock.Lock()
				d.pivotHeader = pivot
				d.pivotLock.Unlock()

				// Write out the pivot into the database so a rollback beyond it will
				// reenable fast sync
				rawdb.WriteLastPivotNumber(d.stateDB, pivot.Number.Uint64())
			}
		}
		P, beforeP, afterP := splitAroundPivot(pivot.Number.Uint64(), results)
		if err := d.commitFastSyncData(beforeP, sync); err != nil {
			return err
		}
		if P != nil {
			// If new pivot block found, cancel old state retrieval and restart
			if oldPivot != P {
				sync.Cancel()
				sync = d.syncState(P.Header.Root)

				go closeOnErr(sync)
				oldPivot = P
			}
			// Wait for completion, occasionally checking for pivot staleness
			select {
			case <-sync.done:
				if sync.err != nil {
					return sync.err
				}
				if err := d.commitPivotBlock(P); err != nil {
					return err
				}
				oldPivot = nil

			case <-time.After(time.Second):
				oldTail = afterP
				continue
			}
		}
		// Fast sync done, pivot commit done, full import
		if err := d.importBlockResults(afterP); err != nil {
			return err
		}
	}
}

func splitAroundPivot(pivot uint64, results []*fetchResult) (p *fetchResult, before, after []*fetchResult) {
	if len(results) == 0 {
		return nil, nil, nil
	}
	if lastNum := results[len(results)-1].Header.Number.Uint64(); lastNum < pivot {
		// the pivot is somewhere in the future
		return nil, results, nil
	}
	// This can also be optimized, but only happens very seldom
	for _, result := range results {
		num := result.Header.Number.Uint64()
		switch {
		case num < pivot:
			before = append(before, result)
		case num == pivot:
			p = result
		default:
			after = append(after, result)
		}
	}
	return p, before, after
}

func (d *Downloader) commitFastSyncData(results []*fetchResult, stateSync *stateSync) error {
	// Check for any early termination requests
	if len(results) == 0 {
		return nil
	}
	select {
	case <-d.quitCh:
		return errCancelContentProcessing
	case <-stateSync.done:
		if err := stateSync.Wait(); err != nil {
			return err
		}
	default:
	}
	// Retrieve the a batch of results to import
	first, last := results[0].Header, results[len(results)-1].Header
	log.Debug("Inserting fast-sync blocks", "items", len(results),
		"firstnum", first.Number, "firsthash", first.Hash(),
		"lastnumn", last.Number, "lasthash", last.Hash(),
	)
	blocks := make([]*types.Block, len(results))
	receipts := make([]types.Receipts, len(results))
	for i, result := range results {
		blocks[i] = types.NewBlockWithHeader(result.Header).WithBody(result.Transactions, result.Uncles)
		receipts[i] = result.Receipts
	}
	if index, err := d.blockchain.InsertReceiptChain(blocks, receipts, d.ancientLimit); err != nil {
		log.Debug("Downloaded item processing failed", "number", results[index].Header.Number, "hash", results[index].Header.Hash(), "err", err)
		return fmt.Errorf("%w: %v", errInvalidChain, err)
	}
	return nil
}

func (d *Downloader) commitPivotBlock(result *fetchResult) error {
	block := types.NewBlockWithHeader(result.Header).WithBody(result.Transactions, result.Uncles)
	log.Debug("Committing fast sync pivot as new head", "number", block.Number(), "hash", block.Hash())

	// Commit the pivot block as the new head, will require full sync from here on
	if _, err := d.blockchain.InsertReceiptChain([]*types.Block{block}, []types.Receipts{result.Receipts}, d.ancientLimit); err != nil {
		return err
	}
	if err := d.blockchain.FastSyncCommitHead(block.Hash()); err != nil {
		return err
	}
	atomic.StoreInt32(&d.committed, 1)

	// If we had a bloom filter for the state sync, deallocate it now. Note, we only
	// deallocate internally, but keep the empty wrapper. This ensures that if we do
	// a rollback after committing the pivot and restarting fast sync, we don't end
	// up using a nil bloom. Empty bloom is fine, it just returns that it does not
	// have the info we need, so reach down to the database instead.
	if d.stateBloom != nil {
		d.stateBloom.Close()
	}
	return nil
}

// DeliverHeaders injects a new batch of block headers received from a remote
// node into the download schedule.
func (d *Downloader) DeliverHeaders(id string, headers []*types.Header) error {
	return d.deliver(d.headerCh, &headerPack{id, headers}, headerInMeter, headerDropMeter)
}

// DeliverBodies injects a new batch of block bodies received from a remote node.
func (d *Downloader) DeliverBodies(id string, transactions [][]*types.Transaction, uncles [][]*types.Header) error {
	return d.deliver(d.bodyCh, &bodyPack{id, transactions, uncles}, bodyInMeter, bodyDropMeter)
}

// DeliverReceipts injects a new batch of receipts received from a remote node.
func (d *Downloader) DeliverReceipts(id string, receipts [][]*types.Receipt) error {
	return d.deliver(d.receiptCh, &receiptPack{id, receipts}, receiptInMeter, receiptDropMeter)
}

// DeliverNodeData injects a new batch of node state data received from a remote node.
func (d *Downloader) DeliverNodeData(id string, data [][]byte) error {
	return d.deliver(d.stateCh, &statePack{id, data}, stateInMeter, stateDropMeter)
}

// DeliverSnapPacket is invoked from a peer's message handler when it transmits a
// data packet for the local node to consume.
func (d *Downloader) DeliverSnapPacket(peer *snap.Peer, packet snap.Packet) error {
	switch packet := packet.(type) {
	case *snap.AccountRangePacket:
		hashes, accounts, err := packet.Unpack()
		if err != nil {
			return err
		}
		return d.SnapSyncer.OnAccounts(peer, packet.ID, hashes, accounts, packet.Proof)

	case *snap.StorageRangesPacket:
		hashset, slotset := packet.Unpack()
		return d.SnapSyncer.OnStorage(peer, packet.ID, hashset, slotset, packet.Proof)

	case *snap.ByteCodesPacket:
		return d.SnapSyncer.OnByteCodes(peer, packet.ID, packet.Codes)

	case *snap.TrieNodesPacket:
		return d.SnapSyncer.OnTrieNodes(peer, packet.ID, packet.Nodes)

	default:
		return fmt.Errorf("unexpected snap packet type: %T", packet)
	}
}

// deliver injects a new batch of data received from a remote node.
func (d *Downloader) deliver(destCh chan dataPack, packet dataPack, inMeter, dropMeter metrics.Meter) (err error) {
	// Update the delivery metrics for both good and failed deliveries
	inMeter.Mark(int64(packet.Items()))
	defer func() {
		if err != nil {
			dropMeter.Mark(int64(packet.Items()))
		}
	}()
	// Deliver or abort if the sync is canceled while queuing
	d.cancelLock.RLock()
	cancel := d.cancelCh
	d.cancelLock.RUnlock()
	if cancel == nil {
		return errNoSyncActive
	}
	select {
	case destCh <- packet:
		return nil
	case <-cancel:
		return errNoSyncActive
	}
}<|MERGE_RESOLUTION|>--- conflicted
+++ resolved
@@ -47,28 +47,11 @@
 	MaxReceiptFetch = 256 // Amount of transaction receipts to allow fetching per request
 	MaxStateFetch   = 384 // Amount of node state values to allow fetching per request
 
-<<<<<<< HEAD
-	rttMinEstimate   = 2 * time.Second   // Minimum round-trip time to target for download requests
-	rttMaxEstimate   = 120 * time.Second // Maximum round-trip time to target for download requests
-	rttMinConfidence = 0.1               // Worse confidence factor in our estimated RTT value
-	ttlScaling       = 30                // Constant scaling factor for RTT -> TTL conversion
-	ttlLimit         = 10 * time.Minute  // Maximum TTL allowance to prevent reaching crazy timeouts
-
-	qosTuningPeers   = 5    // Number of peers to tune based on (best peers)
-	qosConfidenceCap = 10   // Number of peers above which not to modify RTT confidence
-	qosTuningImpact  = 0.25 // Impact that a new tuning target has on the previous value
-
-	maxQueuedHeaders         = 32 * 1024                    // [eth/62] Maximum number of headers to queue for import (DOS protection)
-	maxHeadersProcess        = 2048                         // Number of header download results to import at once into the chain
-	maxResultsProcess        = 2048                         // Number of content download results to import at once into the chain
-	maxForkAncestry   uint64 = params.ImmutabilityThreshold // Maximum chain reorganisation (locally redeclared so tests can reduce it)
-=======
 	maxQueuedHeaders            = 32 * 1024                         // [eth/62] Maximum number of headers to queue for import (DOS protection)
 	maxHeadersProcess           = 2048                              // Number of header download results to import at once into the chain
 	maxResultsProcess           = 2048                              // Number of content download results to import at once into the chain
 	fullMaxForkAncestry  uint64 = params.FullImmutabilityThreshold  // Maximum chain reorganisation (locally redeclared so tests can reduce it)
 	lightMaxForkAncestry uint64 = params.LightImmutabilityThreshold // Maximum chain reorganisation (locally redeclared so tests can reduce it)
->>>>>>> 26675454
 
 	reorgProtThreshold   = 48 // Threshold number of recent blocks to disable mini reorg protection
 	reorgProtHeaderDelay = 2  // Number of headers to delay delivering to cover mini reorgs
@@ -873,12 +856,8 @@
 				expectNumber := from + int64(i)*int64(skip+1)
 				if number := header.Number.Int64(); number != expectNumber {
 					p.log.Warn("Head headers broke chain ordering", "index", i, "requested", expectNumber, "received", number)
-<<<<<<< HEAD
 					log.Error("Head headers broke chain ordering", "index", i, "requested", expectNumber, "received", number)
-					return 0, errInvalidChain
-=======
 					return 0, fmt.Errorf("%w: %v", errInvalidChain, errors.New("head headers broke chain ordering"))
->>>>>>> 26675454
 				}
 			}
 			// Check if a common ancestor was found
