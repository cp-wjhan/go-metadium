// Copyright 2020 The go-ethereum Authors
// This file is part of the go-ethereum library.
//
// The go-ethereum library is free software: you can redistribute it and/or modify
// it under the terms of the GNU Lesser General Public License as published by
// the Free Software Foundation, either version 3 of the License, or
// (at your option) any later version.
//
// The go-ethereum library is distributed in the hope that it will be useful,
// but WITHOUT ANY WARRANTY; without even the implied warranty of
// MERCHANTABILITY or FITNESS FOR A PARTICULAR PURPOSE. See the
// GNU Lesser General Public License for more details.
//
// You should have received a copy of the GNU Lesser General Public License
// along with the go-ethereum library. If not, see <http://www.gnu.org/licenses/>.

package eth

import (
	"fmt"
	"math/big"
	"time"

	"github.com/ethereum/go-ethereum/common"
	"github.com/ethereum/go-ethereum/core"
	"github.com/ethereum/go-ethereum/core/types"
	"github.com/ethereum/go-ethereum/metrics"
	"github.com/ethereum/go-ethereum/p2p"
	"github.com/ethereum/go-ethereum/p2p/enode"
	"github.com/ethereum/go-ethereum/p2p/enr"
	"github.com/ethereum/go-ethereum/params"
)

const (
	// softResponseLimit is the target maximum size of replies to data retrievals.
	softResponseLimit = 2 * 1024 * 1024

	// maxHeadersServe is the maximum number of block headers to serve. This number
	// is there to limit the number of disk lookups.
	maxHeadersServe = 1024

	// maxBodiesServe is the maximum number of block bodies to serve. This number
	// is mostly there to limit the number of disk lookups. With 24KB block sizes
	// nowadays, the practical limit will always be softResponseLimit.
	maxBodiesServe = 1024

	// maxNodeDataServe is the maximum number of state trie nodes to serve. This
	// number is there to limit the number of disk lookups.
	maxNodeDataServe = 1024

	// maxReceiptsServe is the maximum number of block receipts to serve. This
	// number is mostly there to limit the number of disk lookups. With block
	// containing 200+ transactions nowadays, the practical limit will always
	// be softResponseLimit.
	maxReceiptsServe = 1024
)

// Handler is a callback to invoke from an outside runner after the boilerplate
// exchanges have passed.
type Handler func(peer *Peer) error

// Backend defines the data retrieval methods to serve remote requests and the
// callback methods to invoke on remote deliveries.
type Backend interface {
	// Chain retrieves the blockchain object to serve data.
	Chain() *core.BlockChain

	// TxPool retrieves the transaction pool object to serve data.
	TxPool() TxPool

	// AcceptTxs retrieves whether transaction processing is enabled on the node
	// or if inbound transactions should simply be dropped.
	AcceptTxs() bool

	// RunPeer is invoked when a peer joins on the `eth` protocol. The handler
	// should do any peer maintenance work, handshakes and validations. If all
	// is passed, control should be given back to the `handler` to process the
	// inbound messages going forward.
	RunPeer(peer *Peer, handler Handler) error

	// PeerInfo retrieves all known `eth` information about a peer.
	PeerInfo(id enode.ID) interface{}

	// Handle is a callback to be invoked when a data packet is received from
	// the remote peer. Only packets not consumed by the protocol handler will
	// be forwarded to the backend.
	Handle(peer *Peer, packet Packet) error
}

// TxPool defines the methods needed by the protocol handler to serve transactions.
type TxPool interface {
	// Get retrieves the transaction from the local txpool with the given hash.
	Get(hash common.Hash) *types.Transaction
}

// MakeProtocols constructs the P2P protocol definitions for `eth`.
func MakeProtocols(backend Backend, network uint64, dnsdisc enode.Iterator) []p2p.Protocol {
	protocols := make([]p2p.Protocol, len(ProtocolVersions))
	for i, version := range ProtocolVersions {
		version := version // Closure

		protocols[i] = p2p.Protocol{
			Name:    ProtocolName,
			Version: version,
			Length:  protocolLengths[version],
			Run: func(p *p2p.Peer, rw p2p.MsgReadWriter) error {
				peer := NewPeer(version, p, rw, backend.TxPool())
				defer peer.Close()

				return backend.RunPeer(peer, func(peer *Peer) error {
					return Handle(backend, peer)
				})
			},
			NodeInfo: func() interface{} {
				return nodeInfo(backend.Chain(), network)
			},
			PeerInfo: func(id enode.ID) interface{} {
				return backend.PeerInfo(id)
			},
			Attributes:     []enr.Entry{currentENREntry(backend.Chain())},
			DialCandidates: dnsdisc,
		}
	}
	return protocols
}

// NodeInfo represents a short summary of the `eth` sub-protocol metadata
// known about the host peer.
type NodeInfo struct {
	Network    uint64              `json:"network"`    // Ethereum network ID (1=Frontier, 2=Morden, Ropsten=3, Rinkeby=4)
	Difficulty *big.Int            `json:"difficulty"` // Total difficulty of the host's blockchain
	Genesis    common.Hash         `json:"genesis"`    // SHA3 hash of the host's genesis block
	Config     *params.ChainConfig `json:"config"`     // Chain configuration for the fork rules
	Head       common.Hash         `json:"head"`       // Hex hash of the host's best owned block
}

// nodeInfo retrieves some `eth` protocol metadata about the running host node.
func nodeInfo(chain *core.BlockChain, network uint64) *NodeInfo {
	head := chain.CurrentBlock()
	return &NodeInfo{
		Network:    network,
		Difficulty: chain.GetTd(head.Hash(), head.NumberU64()),
		Genesis:    chain.Genesis().Hash(),
		Config:     chain.Config(),
		Head:       head.Hash(),
	}
}

// Handle is invoked whenever an `eth` connection is made that successfully passes
// the protocol handshake. This method will keep processing messages until the
// connection is torn down.
func Handle(backend Backend, peer *Peer) error {
	for {
		if err := handleMessage(backend, peer); err != nil {
			peer.Log().Debug("Message handling failed in `eth`", "err", err)
			return err
		}
	}
}

type msgHandler func(backend Backend, msg Decoder, peer *Peer) error
type Decoder interface {
	Decode(val interface{}) error
	Time() time.Time
}

<<<<<<< HEAD
var eth65 = map[uint64]msgHandler{
	GetBlockHeadersMsg:            handleGetBlockHeaders,
	BlockHeadersMsg:               handleBlockHeaders,
	GetBlockBodiesMsg:             handleGetBlockBodies,
	BlockBodiesMsg:                handleBlockBodies,
	GetNodeDataMsg:                handleGetNodeData,
	NodeDataMsg:                   handleNodeData,
	GetReceiptsMsg:                handleGetReceipts,
	ReceiptsMsg:                   handleReceipts,
	NewBlockHashesMsg:             handleNewBlockhashes,
	NewBlockMsg:                   handleNewBlock,
	TransactionsMsg:               handleTransactions,
	NewPooledTransactionHashesMsg: handleNewPooledTransactionHashes,
	GetPooledTransactionsMsg:      handleGetPooledTransactions,
	PooledTransactionsMsg:         handlePooledTransactions,
	// metadium message handlers
	GetPendingTxsMsg:  handleGetPendingTxs,
	GetStatusExMsg:    handleGetStatusEx,
	StatusExMsg:       handleStatusEx,
	EtcdAddMemberMsg:  handleEtcdAddMember,
	EtcdClusterMsg:    handleEtcdCluster,
	TransactionsExMsg: handleTransactionsEx,
}

=======
>>>>>>> 20356e57
var eth66 = map[uint64]msgHandler{
	NewBlockHashesMsg:             handleNewBlockhashes,
	NewBlockMsg:                   handleNewBlock,
	TransactionsMsg:               handleTransactions,
	NewPooledTransactionHashesMsg: handleNewPooledTransactionHashes,
<<<<<<< HEAD
	// eth66 messages with request-id
	GetBlockHeadersMsg:       handleGetBlockHeaders66,
	BlockHeadersMsg:          handleBlockHeaders66,
	GetBlockBodiesMsg:        handleGetBlockBodies66,
	BlockBodiesMsg:           handleBlockBodies66,
	GetNodeDataMsg:           handleGetNodeData66,
	NodeDataMsg:              handleNodeData66,
	GetReceiptsMsg:           handleGetReceipts66,
	ReceiptsMsg:              handleReceipts66,
	GetPooledTransactionsMsg: handleGetPooledTransactions66,
	PooledTransactionsMsg:    handlePooledTransactions66,
	// metadium message handlers - not eth/66 yet
	GetPendingTxsMsg:  handleGetPendingTxs,
	GetStatusExMsg:    handleGetStatusEx,
	StatusExMsg:       handleStatusEx,
	EtcdAddMemberMsg:  handleEtcdAddMember,
	EtcdClusterMsg:    handleEtcdCluster,
	TransactionsExMsg: handleTransactionsEx,
=======
	GetBlockHeadersMsg:            handleGetBlockHeaders66,
	BlockHeadersMsg:               handleBlockHeaders66,
	GetBlockBodiesMsg:             handleGetBlockBodies66,
	BlockBodiesMsg:                handleBlockBodies66,
	GetNodeDataMsg:                handleGetNodeData66,
	NodeDataMsg:                   handleNodeData66,
	GetReceiptsMsg:                handleGetReceipts66,
	ReceiptsMsg:                   handleReceipts66,
	GetPooledTransactionsMsg:      handleGetPooledTransactions66,
	PooledTransactionsMsg:         handlePooledTransactions66,
>>>>>>> 20356e57
}

// handleMessage is invoked whenever an inbound message is received from a remote
// peer. The remote connection is torn down upon returning any error.
func handleMessage(backend Backend, peer *Peer) error {
	// Read the next message from the remote peer, and ensure it's fully consumed
	msg, err := peer.rw.ReadMsg()
	if err != nil {
		return err
	}
	if msg.Size > maxMessageSize {
		return fmt.Errorf("%w: %v > %v", errMsgTooLarge, msg.Size, maxMessageSize)
	}
	defer msg.Discard()

	var handlers = eth66
	//if peer.Version() >= ETH67 { // Left in as a sample when new protocol is added
	//	handlers = eth67
	//}

	// Track the amount of time it takes to serve the request and run the handler
	if metrics.Enabled {
		h := fmt.Sprintf("%s/%s/%d/%#02x", p2p.HandleHistName, ProtocolName, peer.Version(), msg.Code)
		defer func(start time.Time) {
			sampler := func() metrics.Sample {
				return metrics.ResettingSample(
					metrics.NewExpDecaySample(1028, 0.015),
				)
			}
			metrics.GetOrRegisterHistogramLazy(h, nil, sampler).Update(time.Since(start).Microseconds())
		}(time.Now())
	}
	if handler := handlers[msg.Code]; handler != nil {
		return handler(backend, msg, peer)
	}
	return fmt.Errorf("%w: %v", errInvalidMsgCode, msg.Code)
}<|MERGE_RESOLUTION|>--- conflicted
+++ resolved
@@ -164,39 +164,11 @@
 	Time() time.Time
 }
 
-<<<<<<< HEAD
-var eth65 = map[uint64]msgHandler{
-	GetBlockHeadersMsg:            handleGetBlockHeaders,
-	BlockHeadersMsg:               handleBlockHeaders,
-	GetBlockBodiesMsg:             handleGetBlockBodies,
-	BlockBodiesMsg:                handleBlockBodies,
-	GetNodeDataMsg:                handleGetNodeData,
-	NodeDataMsg:                   handleNodeData,
-	GetReceiptsMsg:                handleGetReceipts,
-	ReceiptsMsg:                   handleReceipts,
-	NewBlockHashesMsg:             handleNewBlockhashes,
-	NewBlockMsg:                   handleNewBlock,
-	TransactionsMsg:               handleTransactions,
-	NewPooledTransactionHashesMsg: handleNewPooledTransactionHashes,
-	GetPooledTransactionsMsg:      handleGetPooledTransactions,
-	PooledTransactionsMsg:         handlePooledTransactions,
-	// metadium message handlers
-	GetPendingTxsMsg:  handleGetPendingTxs,
-	GetStatusExMsg:    handleGetStatusEx,
-	StatusExMsg:       handleStatusEx,
-	EtcdAddMemberMsg:  handleEtcdAddMember,
-	EtcdClusterMsg:    handleEtcdCluster,
-	TransactionsExMsg: handleTransactionsEx,
-}
-
-=======
->>>>>>> 20356e57
 var eth66 = map[uint64]msgHandler{
 	NewBlockHashesMsg:             handleNewBlockhashes,
 	NewBlockMsg:                   handleNewBlock,
 	TransactionsMsg:               handleTransactions,
 	NewPooledTransactionHashesMsg: handleNewPooledTransactionHashes,
-<<<<<<< HEAD
 	// eth66 messages with request-id
 	GetBlockHeadersMsg:       handleGetBlockHeaders66,
 	BlockHeadersMsg:          handleBlockHeaders66,
@@ -215,18 +187,6 @@
 	EtcdAddMemberMsg:  handleEtcdAddMember,
 	EtcdClusterMsg:    handleEtcdCluster,
 	TransactionsExMsg: handleTransactionsEx,
-=======
-	GetBlockHeadersMsg:            handleGetBlockHeaders66,
-	BlockHeadersMsg:               handleBlockHeaders66,
-	GetBlockBodiesMsg:             handleGetBlockBodies66,
-	BlockBodiesMsg:                handleBlockBodies66,
-	GetNodeDataMsg:                handleGetNodeData66,
-	NodeDataMsg:                   handleNodeData66,
-	GetReceiptsMsg:                handleGetReceipts66,
-	ReceiptsMsg:                   handleReceipts66,
-	GetPooledTransactionsMsg:      handleGetPooledTransactions66,
-	PooledTransactionsMsg:         handlePooledTransactions66,
->>>>>>> 20356e57
 }
 
 // handleMessage is invoked whenever an inbound message is received from a remote
