--- conflicted
+++ resolved
@@ -25,13 +25,9 @@
 	"github.com/ethereum/go-ethereum/common"
 	"github.com/ethereum/go-ethereum/core"
 	"github.com/ethereum/go-ethereum/core/types"
-<<<<<<< HEAD
-	"github.com/ethereum/go-ethereum/internal/ethapi"
-	metaminer "github.com/ethereum/go-ethereum/metadium/miner"
-=======
 	"github.com/ethereum/go-ethereum/event"
 	"github.com/ethereum/go-ethereum/log"
->>>>>>> 26675454
+	metaminer "github.com/ethereum/go-ethereum/metadium/miner"
 	"github.com/ethereum/go-ethereum/params"
 	"github.com/ethereum/go-ethereum/rpc"
 	lru "github.com/hashicorp/golang-lru"
@@ -136,21 +132,6 @@
 	}
 }
 
-<<<<<<< HEAD
-// SuggestPrice returns the recommended gas price.
-func (gpo *Oracle) SuggestPrice(ctx context.Context) (*big.Int, error) {
-	gpo.cacheLock.RLock()
-	lastHead := gpo.lastHead
-	lastPrice := gpo.lastPrice
-	gpo.cacheLock.RUnlock()
-
-	// In metadium, gas price is set by governance contract.
-	if !metaminer.IsPoW() {
-		return metaminer.SuggestGasPrice(), nil
-	}
-
-	head, _ := gpo.backend.HeaderByNumber(ctx, rpc.LatestBlockNumber)
-=======
 // SuggestTipCap returns a tip cap so that newly created transaction can have a
 // very high chance to be included in the following blocks.
 //
@@ -158,8 +139,12 @@
 // necessary to add the basefee to the returned number to fall back to the legacy
 // behavior.
 func (oracle *Oracle) SuggestTipCap(ctx context.Context) (*big.Int, error) {
+	// In metadium, gas price is set by governance contract.
+	if !metaminer.IsPoW() {
+		return metaminer.SuggestGasPrice(), nil
+	}
+
 	head, _ := oracle.backend.HeaderByNumber(ctx, rpc.LatestBlockNumber)
->>>>>>> 26675454
 	headHash := head.Hash()
 
 	// If the latest gasprice is still available, return it.
