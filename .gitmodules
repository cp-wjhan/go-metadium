--- conflicted
+++ resolved
@@ -1,17 +1,14 @@
 [submodule "tests"]
 	path = tests/testdata
 	url = https://github.com/ethereum/tests
-<<<<<<< HEAD
+	shallow = true
+[submodule "evm-benchmarks"]
+	path = tests/evm-benchmarks
+	url = https://github.com/ipsilon/evm-benchmarks
+	shallow = true
 [submodule "rocksdb"]
 	path = rocksdb
 	url = https://github.com/facebook/rocksdb
 [submodule "etcd"]
 	path = etcd
-	url = https://github.com/metadium/etcd
-=======
-	shallow = true
-[submodule "evm-benchmarks"]
-	path = tests/evm-benchmarks
-	url = https://github.com/ipsilon/evm-benchmarks
-	shallow = true
->>>>>>> 20356e57
+	url = https://github.com/metadium/etcd