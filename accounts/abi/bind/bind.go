--- conflicted
+++ resolved
@@ -47,15 +47,6 @@
 // to be used as is in client code, but rather as an intermediate struct which
 // enforces compile time type safety and naming convention opposed to having to
 // manually maintain hard coded strings that break on runtime.
-<<<<<<< HEAD
-func Bind(types []string, abis []string, bytecodes []string, fsigs []map[string]string, pkg string, lang Lang, libs map[string]string) (string, error) {
-	// Process each individual contract requested binding
-	contracts := make(map[string]*tmplContract)
-
-	// Map used to flag each encountered library as such
-	isLib := make(map[string]struct{})
-
-=======
 func Bind(types []string, abis []string, bytecodes []string, fsigs []map[string]string, pkg string, lang Lang, libs map[string]string, aliases map[string]string) (string, error) {
 	var (
 		// contracts is the map of each individual contract requested binding
@@ -67,7 +58,6 @@
 		// isLib is the map used to flag each encountered library as such
 		isLib = make(map[string]struct{})
 	)
->>>>>>> 58cf5686
 	for i := 0; i < len(types); i++ {
 		// Parse the actual ABI to generate the binding for
 		evmABI, err := abi.JSON(strings.NewReader(abis[i]))
@@ -87,9 +77,6 @@
 			calls     = make(map[string]*tmplMethod)
 			transacts = make(map[string]*tmplMethod)
 			events    = make(map[string]*tmplEvent)
-<<<<<<< HEAD
-			structs   = make(map[string]*tmplStruct)
-=======
 
 			// identifiers are used to detect duplicated identifier of function
 			// and event. For all calls, transacts and events, abigen will generate
@@ -98,7 +85,6 @@
 			callIdentifiers     = make(map[string]bool)
 			transactIdentifiers = make(map[string]bool)
 			eventIdentifiers    = make(map[string]bool)
->>>>>>> 58cf5686
 		)
 		for _, original := range evmABI.Methods {
 			// Normalize the method for capital cases and non-anonymous inputs/outputs
@@ -120,11 +106,7 @@
 				if input.Name == "" {
 					normalized.Inputs[j].Name = fmt.Sprintf("arg%d", j)
 				}
-<<<<<<< HEAD
-				if _, exist := structs[input.Type.String()]; input.Type.T == abi.TupleTy && !exist {
-=======
 				if hasStruct(input.Type) {
->>>>>>> 58cf5686
 					bindStructType[lang](input.Type, structs)
 				}
 			}
@@ -134,11 +116,7 @@
 				if output.Name != "" {
 					normalized.Outputs[j].Name = capitalise(output.Name)
 				}
-<<<<<<< HEAD
-				if _, exist := structs[output.Type.String()]; output.Type.T == abi.TupleTy && !exist {
-=======
 				if hasStruct(output.Type) {
->>>>>>> 58cf5686
 					bindStructType[lang](output.Type, structs)
 				}
 			}
@@ -168,22 +146,11 @@
 			normalized.Inputs = make([]abi.Argument, len(original.Inputs))
 			copy(normalized.Inputs, original.Inputs)
 			for j, input := range normalized.Inputs {
-<<<<<<< HEAD
-				// Indexed fields are input, non-indexed ones are outputs
-				if input.Indexed {
-					if input.Name == "" {
-						normalized.Inputs[j].Name = fmt.Sprintf("arg%d", j)
-					}
-					if _, exist := structs[input.Type.String()]; input.Type.T == abi.TupleTy && !exist {
-						bindStructType[lang](input.Type, structs)
-					}
-=======
 				if input.Name == "" {
 					normalized.Inputs[j].Name = fmt.Sprintf("arg%d", j)
 				}
 				if hasStruct(input.Type) {
 					bindStructType[lang](input.Type, structs)
->>>>>>> 58cf5686
 				}
 			}
 			// Append the event to the accumulator list
@@ -204,8 +171,6 @@
 			Transacts:   transacts,
 			Events:      events,
 			Libraries:   make(map[string]string),
-<<<<<<< HEAD
-			Structs:     structs,
 		}
 		// Function 4-byte signatures are stored in the same sequence
 		// as types, if available.
@@ -225,33 +190,7 @@
 					isLib[name] = struct{}{}
 				}
 			}
-=======
->>>>>>> 58cf5686
-		}
-		// Function 4-byte signatures are stored in the same sequence
-		// as types, if available.
-		if len(fsigs) > i {
-			contracts[types[i]].FuncSigs = fsigs[i]
-		}
-		// Parse library references.
-		for pattern, name := range libs {
-			matched, err := regexp.Match("__\\$"+pattern+"\\$__", []byte(contracts[types[i]].InputBin))
-			if err != nil {
-				log.Error("Could not search for pattern", "pattern", pattern, "contract", contracts[types[i]], "err", err)
-			}
-			if matched {
-				contracts[types[i]].Libraries[pattern] = name
-				// keep track that this type is a library
-				if _, ok := isLib[name]; !ok {
-					isLib[name] = struct{}{}
-				}
-			}
-		}
-	}
-	// Check if that type has already been identified as a library
-	for i := 0; i < len(types); i++ {
-		_, ok := isLib[types[i]]
-		contracts[types[i]].Library = ok
+		}
 	}
 	// Check if that type has already been identified as a library
 	for i := 0; i < len(types); i++ {
@@ -263,10 +202,7 @@
 		Package:   pkg,
 		Contracts: contracts,
 		Libraries: libs,
-<<<<<<< HEAD
-=======
 		Structs:   structs,
->>>>>>> 58cf5686
 	}
 	buffer := new(bytes.Buffer)
 
@@ -332,11 +268,7 @@
 func bindTypeGo(kind abi.Type, structs map[string]*tmplStruct) string {
 	switch kind.T {
 	case abi.TupleTy:
-<<<<<<< HEAD
-		return structs[kind.String()].Name
-=======
 		return structs[kind.TupleRawName+kind.String()].Name
->>>>>>> 58cf5686
 	case abi.ArrayTy:
 		return fmt.Sprintf("[%d]", kind.Size) + bindTypeGo(*kind.Elem, structs)
 	case abi.SliceTy:
@@ -413,11 +345,7 @@
 func bindTypeJava(kind abi.Type, structs map[string]*tmplStruct) string {
 	switch kind.T {
 	case abi.TupleTy:
-<<<<<<< HEAD
-		return structs[kind.String()].Name
-=======
 		return structs[kind.TupleRawName+kind.String()].Name
->>>>>>> 58cf5686
 	case abi.ArrayTy, abi.SliceTy:
 		return pluralizeJavaType(bindTypeJava(*kind.Elem, structs))
 	default:
@@ -436,8 +364,6 @@
 // funcionality as for simple types, but dynamic types get converted to hashes.
 func bindTopicTypeGo(kind abi.Type, structs map[string]*tmplStruct) string {
 	bound := bindTypeGo(kind, structs)
-<<<<<<< HEAD
-=======
 
 	// todo(rjl493456442) according solidity documentation, indexed event
 	// parameters that are not value types i.e. arrays and structs are not
@@ -445,7 +371,6 @@
 	//
 	// We only convert stringS and bytes to hash, still need to deal with
 	// array(both fixed-size and dynamic-size) and struct.
->>>>>>> 58cf5686
 	if bound == "string" || bound == "[]byte" {
 		bound = "common.Hash"
 	}
@@ -456,8 +381,6 @@
 // funcionality as for simple types, but dynamic types get converted to hashes.
 func bindTopicTypeJava(kind abi.Type, structs map[string]*tmplStruct) string {
 	bound := bindTypeJava(kind, structs)
-<<<<<<< HEAD
-=======
 
 	// todo(rjl493456442) according solidity documentation, indexed event
 	// parameters that are not value types i.e. arrays and structs are not
@@ -465,7 +388,6 @@
 	//
 	// We only convert stringS and bytes to hash, still need to deal with
 	// array(both fixed-size and dynamic-size) and struct.
->>>>>>> 58cf5686
 	if bound == "String" || bound == "byte[]" {
 		bound = "Hash"
 	}
@@ -485,9 +407,6 @@
 func bindStructTypeGo(kind abi.Type, structs map[string]*tmplStruct) string {
 	switch kind.T {
 	case abi.TupleTy:
-<<<<<<< HEAD
-		if s, exist := structs[kind.String()]; exist {
-=======
 		// We compose raw struct name and canonical parameter expression
 		// together here. The reason is before solidity v0.5.11, kind.TupleRawName
 		// is empty, so we use canonical parameter expression to distinguish
@@ -496,7 +415,6 @@
 		// is not empty, it can have unique id.
 		id := kind.TupleRawName + kind.String()
 		if s, exist := structs[id]; exist {
->>>>>>> 58cf5686
 			return s.Name
 		}
 		var fields []*tmplField
@@ -504,16 +422,11 @@
 			field := bindStructTypeGo(*elem, structs)
 			fields = append(fields, &tmplField{Type: field, Name: capitalise(kind.TupleRawNames[i]), SolKind: *elem})
 		}
-<<<<<<< HEAD
-		name := fmt.Sprintf("Struct%d", len(structs))
-		structs[kind.String()] = &tmplStruct{
-=======
 		name := kind.TupleRawName
 		if name == "" {
 			name = fmt.Sprintf("Struct%d", len(structs))
 		}
 		structs[id] = &tmplStruct{
->>>>>>> 58cf5686
 			Name:   name,
 			Fields: fields,
 		}
@@ -533,9 +446,6 @@
 func bindStructTypeJava(kind abi.Type, structs map[string]*tmplStruct) string {
 	switch kind.T {
 	case abi.TupleTy:
-<<<<<<< HEAD
-		if s, exist := structs[kind.String()]; exist {
-=======
 		// We compose raw struct name and canonical parameter expression
 		// together here. The reason is before solidity v0.5.11, kind.TupleRawName
 		// is empty, so we use canonical parameter expression to distinguish
@@ -544,7 +454,6 @@
 		// is not empty, it can have unique id.
 		id := kind.TupleRawName + kind.String()
 		if s, exist := structs[id]; exist {
->>>>>>> 58cf5686
 			return s.Name
 		}
 		var fields []*tmplField
@@ -552,16 +461,11 @@
 			field := bindStructTypeJava(*elem, structs)
 			fields = append(fields, &tmplField{Type: field, Name: decapitalise(kind.TupleRawNames[i]), SolKind: *elem})
 		}
-<<<<<<< HEAD
-		name := fmt.Sprintf("Class%d", len(structs))
-		structs[kind.String()] = &tmplStruct{
-=======
 		name := kind.TupleRawName
 		if name == "" {
 			name = fmt.Sprintf("Class%d", len(structs))
 		}
 		structs[id] = &tmplStruct{
->>>>>>> 58cf5686
 			Name:   name,
 			Fields: fields,
 		}
@@ -660,8 +564,6 @@
 	return true
 }
 
-<<<<<<< HEAD
-=======
 // hasStruct returns an indicator whether the given type is struct, struct slice
 // or struct array.
 func hasStruct(t abi.Type) bool {
@@ -677,7 +579,6 @@
 	}
 }
 
->>>>>>> 58cf5686
 // resolveArgName converts a raw argument representation into a user friendly format.
 func resolveArgName(arg abi.Argument, structs map[string]*tmplStruct) string {
 	var (
@@ -693,11 +594,7 @@
 		case abi.ArrayTy:
 			prefix += fmt.Sprintf("[%d]", typ.Size)
 		default:
-<<<<<<< HEAD
-			embedded = typ.String()
-=======
 			embedded = typ.TupleRawName + typ.String()
->>>>>>> 58cf5686
 			break loop
 		}
 		typ = typ.Elem
