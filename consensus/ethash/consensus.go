// Copyright 2017 The go-ethereum Authors
// This file is part of the go-ethereum library.
//
// The go-ethereum library is free software: you can redistribute it and/or modify
// it under the terms of the GNU Lesser General Public License as published by
// the Free Software Foundation, either version 3 of the License, or
// (at your option) any later version.
//
// The go-ethereum library is distributed in the hope that it will be useful,
// but WITHOUT ANY WARRANTY; without even the implied warranty of
// MERCHANTABILITY or FITNESS FOR A PARTICULAR PURPOSE. See the
// GNU Lesser General Public License for more details.
//
// You should have received a copy of the GNU Lesser General Public License
// along with the go-ethereum library. If not, see <http://www.gnu.org/licenses/>.

package ethash

import (
	"bytes"
	"errors"
	"fmt"
	"math/big"
	"runtime"
	"time"

	mapset "github.com/deckarep/golang-set"
	"github.com/ethereum/go-ethereum/common"
	"github.com/ethereum/go-ethereum/common/math"
	"github.com/ethereum/go-ethereum/consensus"
	"github.com/ethereum/go-ethereum/consensus/misc"
	"github.com/ethereum/go-ethereum/core/state"
	"github.com/ethereum/go-ethereum/core/types"
	metaminer "github.com/ethereum/go-ethereum/metadium/miner"
	"github.com/ethereum/go-ethereum/params"
	"github.com/ethereum/go-ethereum/rlp"
	"github.com/ethereum/go-ethereum/trie"
	"golang.org/x/crypto/sha3"
)

// Ethash proof-of-work protocol constants.
var (
<<<<<<< HEAD
	FrontierBlockReward       = big.NewInt(5e+18) // Block reward in wei for successfully mining a block
	ByzantiumBlockReward      = big.NewInt(3e+18) // Block reward in wei for successfully mining a block upward from Byzantium
	MetadiumBlockReward       = big.NewInt(0)     // Block reward in wei for Metadium
	ConstantinopleBlockReward = big.NewInt(2e+18) // Block reward in wei for successfully mining a block upward from Constantinople
	maxUncles                 = 2                 // Maximum number of uncles allowed in a single block
	allowedFutureBlockTime    = 15 * time.Second  // Max time from current time allowed for blocks, before they're considered future blocks
=======
	FrontierBlockReward           = big.NewInt(5e+18) // Block reward in wei for successfully mining a block
	ByzantiumBlockReward          = big.NewInt(3e+18) // Block reward in wei for successfully mining a block upward from Byzantium
	ConstantinopleBlockReward     = big.NewInt(2e+18) // Block reward in wei for successfully mining a block upward from Constantinople
	maxUncles                     = 2                 // Maximum number of uncles allowed in a single block
	allowedFutureBlockTimeSeconds = int64(15)         // Max seconds from current time allowed for blocks, before they're considered future blocks

	// calcDifficultyEip3554 is the difficulty adjustment algorithm as specified by EIP 3554.
	// It offsets the bomb a total of 9.7M blocks.
	// Specification EIP-3554: https://eips.ethereum.org/EIPS/eip-3554
	calcDifficultyEip3554 = makeDifficultyCalculator(big.NewInt(9700000))
>>>>>>> 26675454

	// calcDifficultyEip2384 is the difficulty adjustment algorithm as specified by EIP 2384.
	// It offsets the bomb 4M blocks from Constantinople, so in total 9M blocks.
	// Specification EIP-2384: https://eips.ethereum.org/EIPS/eip-2384
	calcDifficultyEip2384 = makeDifficultyCalculator(big.NewInt(9000000))

	// calcDifficultyConstantinople is the difficulty adjustment algorithm for Constantinople.
	// It returns the difficulty that a new block should have when created at time given the
	// parent block's time and difficulty. The calculation uses the Byzantium rules, but with
	// bomb offset 5M.
	// Specification EIP-1234: https://eips.ethereum.org/EIPS/eip-1234
	calcDifficultyConstantinople = makeDifficultyCalculator(big.NewInt(5000000))

	// calcDifficultyByzantium is the difficulty adjustment algorithm. It returns
	// the difficulty that a new block should have when created at time given the
	// parent block's time and difficulty. The calculation uses the Byzantium rules.
	// Specification EIP-649: https://eips.ethereum.org/EIPS/eip-649
	calcDifficultyByzantium = makeDifficultyCalculator(big.NewInt(3000000))
)

// Various error messages to mark blocks invalid. These should be private to
// prevent engine specific errors from being referenced in the remainder of the
// codebase, inherently breaking if the engine is swapped out. Please put common
// error types into the consensus package.
var (
	errOlderBlockTime    = errors.New("timestamp older than parent")
	errTooManyUncles     = errors.New("too many uncles")
	errDuplicateUncle    = errors.New("duplicate uncle")
	errUncleIsAncestor   = errors.New("uncle is ancestor")
	errDanglingUncle     = errors.New("uncle's parent is not ancestor")
	errInvalidDifficulty = errors.New("non-positive difficulty")
	errInvalidMixDigest  = errors.New("invalid mix digest")
	errInvalidPoW        = errors.New("invalid proof-of-work")
)

// Author implements consensus.Engine, returning the header's coinbase as the
// proof-of-work verified author of the block.
func (ethash *Ethash) Author(header *types.Header) (common.Address, error) {
	return header.Coinbase, nil
}

// VerifyHeader checks whether a header conforms to the consensus rules of the
// stock Ethereum ethash engine.
func (ethash *Ethash) VerifyHeader(chain consensus.ChainHeaderReader, header *types.Header, seal bool) error {
	// If we're running a full engine faking, accept any input as valid
	if ethash.config.PowMode == ModeFullFake {
		return nil
	}
	// Short circuit if the header is known, or its parent not
	number := header.Number.Uint64()
	if chain.GetHeader(header.Hash(), number) != nil {
		return nil
	}
	parent := chain.GetHeader(header.ParentHash, number-1)
	if parent == nil {
		return consensus.ErrUnknownAncestor
	}
	// Sanity checks passed, do a proper verification
	return ethash.verifyHeader(chain, header, parent, false, seal, time.Now().Unix())
}

// VerifyHeaders is similar to VerifyHeader, but verifies a batch of headers
// concurrently. The method returns a quit channel to abort the operations and
// a results channel to retrieve the async verifications.
func (ethash *Ethash) VerifyHeaders(chain consensus.ChainHeaderReader, headers []*types.Header, seals []bool) (chan<- struct{}, <-chan error) {
	// If we're running a full engine faking, accept any input as valid
	if ethash.config.PowMode == ModeFullFake || len(headers) == 0 {
		abort, results := make(chan struct{}), make(chan error, len(headers))
		for i := 0; i < len(headers); i++ {
			results <- nil
		}
		return abort, results
	}

	// Spawn as many workers as allowed threads
	workers := runtime.GOMAXPROCS(0)
	if len(headers) < workers {
		workers = len(headers)
	}

	// Create a task channel and spawn the verifiers
	var (
		inputs  = make(chan int)
		done    = make(chan int, workers)
		errors  = make([]error, len(headers))
		abort   = make(chan struct{})
		unixNow = time.Now().Unix()
	)
	for i := 0; i < workers; i++ {
		go func() {
			for index := range inputs {
				errors[index] = ethash.verifyHeaderWorker(chain, headers, seals, index, unixNow)
				done <- index
			}
		}()
	}

	errorsOut := make(chan error, len(headers))
	go func() {
		defer close(inputs)
		var (
			in, out = 0, 0
			checked = make([]bool, len(headers))
			inputs  = inputs
		)
		for {
			select {
			case inputs <- in:
				if in++; in == len(headers) {
					// Reached end of headers. Stop sending to workers.
					inputs = nil
				}
			case index := <-done:
				for checked[index] = true; checked[out]; out++ {
					errorsOut <- errors[out]
					if out == len(headers)-1 {
						return
					}
				}
			case <-abort:
				return
			}
		}
	}()
	return abort, errorsOut
}

func (ethash *Ethash) verifyHeaderWorker(chain consensus.ChainHeaderReader, headers []*types.Header, seals []bool, index int, unixNow int64) error {
	var parent *types.Header
	if index == 0 {
		parent = chain.GetHeader(headers[0].ParentHash, headers[0].Number.Uint64()-1)
	} else if headers[index-1].Hash() == headers[index].ParentHash {
		parent = headers[index-1]
	}
	if parent == nil {
		return consensus.ErrUnknownAncestor
	}
	return ethash.verifyHeader(chain, headers[index], parent, false, seals[index], unixNow)
}

// VerifyUncles verifies that the given block's uncles conform to the consensus
// rules of the stock Ethereum ethash engine.
func (ethash *Ethash) VerifyUncles(chain consensus.ChainReader, block *types.Block) error {
	// If we're running a full engine faking, accept any input as valid
	if ethash.config.PowMode == ModeFullFake {
		return nil
	}
	// Verify that there are at most 2 uncles included in this block
	if len(block.Uncles()) > maxUncles {
		return errTooManyUncles
	}
	if len(block.Uncles()) == 0 {
		return nil
	}
	// Gather the set of past uncles and ancestors
	uncles, ancestors := mapset.NewSet(), make(map[common.Hash]*types.Header)

	number, parent := block.NumberU64()-1, block.ParentHash()
	for i := 0; i < 7; i++ {
		ancestorHeader := chain.GetHeader(parent, number)
		if ancestorHeader == nil {
			break
		}
		ancestors[parent] = ancestorHeader
		// If the ancestor doesn't have any uncles, we don't have to iterate them
		if ancestorHeader.UncleHash != types.EmptyUncleHash {
			// Need to add those uncles to the banned list too
			ancestor := chain.GetBlock(parent, number)
			if ancestor == nil {
				break
			}
			for _, uncle := range ancestor.Uncles() {
				uncles.Add(uncle.Hash())
			}
		}
		parent, number = ancestorHeader.ParentHash, number-1
	}
	ancestors[block.Hash()] = block.Header()
	uncles.Add(block.Hash())

	// Verify each of the uncles that it's recent, but not an ancestor
	for _, uncle := range block.Uncles() {
		// Make sure every uncle is rewarded only once
		hash := uncle.Hash()
		if uncles.Contains(hash) {
			return errDuplicateUncle
		}
		uncles.Add(hash)

		// Make sure the uncle has a valid ancestry
		if ancestors[hash] != nil {
			return errUncleIsAncestor
		}
		if ancestors[uncle.ParentHash] == nil || uncle.ParentHash == block.ParentHash() {
			return errDanglingUncle
		}
		if err := ethash.verifyHeader(chain, uncle, ancestors[uncle.ParentHash], true, true, time.Now().Unix()); err != nil {
			return err
		}
	}
	return nil
}

// verifyHeader checks whether a header conforms to the consensus rules of the
// stock Ethereum ethash engine.
// See YP section 4.3.4. "Block Header Validity"
func (ethash *Ethash) verifyHeader(chain consensus.ChainHeaderReader, header, parent *types.Header, uncle bool, seal bool, unixNow int64) error {
	// Ensure that the header's extra-data section is of a reasonable size
	if uint64(len(header.Extra)) > params.MaximumExtraDataSize {
		return fmt.Errorf("extra-data too long: %d > %d", len(header.Extra), params.MaximumExtraDataSize)
	}
	// Verify the header's timestamp
	if !uncle {
		if header.Time > uint64(unixNow+allowedFutureBlockTimeSeconds) {
			return consensus.ErrFutureBlock
		}
	}
	if metaminer.IsPoW() && header.Time <= parent.Time {
		return errOlderBlockTime
	}
	// Verify the block's difficulty based on its timestamp and parent's difficulty
	expected := ethash.CalcDifficulty(chain, header.Time, parent)

	if expected.Cmp(header.Difficulty) != 0 {
		return fmt.Errorf("invalid difficulty: have %v, want %v", header.Difficulty, expected)
	}
	// Verify that the gas limit is <= 2^63-1
	cap := uint64(0x7fffffffffffffff)
	if header.GasLimit > cap {
		return fmt.Errorf("invalid gasLimit: have %v, max %v", header.GasLimit, cap)
	}
	// Verify that the gasUsed is <= gasLimit
	if header.GasUsed > header.GasLimit {
		return fmt.Errorf("invalid gasUsed: have %d, gasLimit %d", header.GasUsed, header.GasLimit)
	}
	// Verify the block's gas usage and (if applicable) verify the base fee.
	if !chain.Config().IsLondon(header.Number) {
		// Verify BaseFee not present before EIP-1559 fork.
		if header.BaseFee != nil {
			return fmt.Errorf("invalid baseFee before fork: have %d, expected 'nil'", header.BaseFee)
		}
		if err := misc.VerifyGaslimit(parent.GasLimit, header.GasLimit); err != nil {
			return err
		}
	} else if err := misc.VerifyEip1559Header(chain.Config(), parent, header); err != nil {
		// Verify the header's EIP-1559 attributes.
		return err
	}
	// Verify that the block number is parent's +1
	if diff := new(big.Int).Sub(header.Number, parent.Number); diff.Cmp(big.NewInt(1)) != 0 {
		return consensus.ErrInvalidNumber
	}
	// Verify the engine specific seal securing the block
	if seal {
		if err := ethash.verifySeal(chain, header, false); err != nil {
			return err
		}
	}
	// If all checks passed, validate any special fields for hard forks
	if err := misc.VerifyDAOHeaderExtraData(chain.Config(), header); err != nil {
		return err
	}
	if err := misc.VerifyForkHashes(chain.Config(), header, uncle); err != nil {
		return err
	}
	// Metadium: Check if it's generated and signed by a registered node
	if !metaminer.VerifyBlockSig(header.Number, header.MinerNodeId, header.Root, header.MinerNodeSig) {
		return consensus.ErrUnauthorized
	}
	return nil
}

// CalcDifficulty is the difficulty adjustment algorithm. It returns
// the difficulty that a new block should have when created at time
// given the parent block's time and difficulty.
func (ethash *Ethash) CalcDifficulty(chain consensus.ChainHeaderReader, time uint64, parent *types.Header) *big.Int {
	return CalcDifficulty(chain.Config(), time, parent)
}

// CalcDifficulty is the difficulty adjustment algorithm. It returns
// the difficulty that a new block should have when created at time
// given the parent block's time and difficulty.
func CalcDifficulty(config *params.ChainConfig, time uint64, parent *types.Header) *big.Int {
	if !metaminer.IsPoW() {
		return big1
	}

	next := new(big.Int).Add(parent.Number, big1)
	switch {
	case config.IsCatalyst(next):
		return big.NewInt(1)
	case config.IsLondon(next):
		return calcDifficultyEip3554(time, parent)
	case config.IsMuirGlacier(next):
		return calcDifficultyEip2384(time, parent)
	case config.IsConstantinople(next):
		return calcDifficultyConstantinople(time, parent)
	case config.IsByzantium(next):
		return calcDifficultyByzantium(time, parent)
	case config.IsHomestead(next):
		return calcDifficultyHomestead(time, parent)
	default:
		return calcDifficultyFrontier(time, parent)
	}
}

// Some weird constants to avoid constant memory allocs for them.
var (
	expDiffPeriod = big.NewInt(100000)
	big1          = big.NewInt(1)
	big2          = big.NewInt(2)
	big9          = big.NewInt(9)
	big10         = big.NewInt(10)
	bigMinus99    = big.NewInt(-99)
)

// makeDifficultyCalculator creates a difficultyCalculator with the given bomb-delay.
// the difficulty is calculated with Byzantium rules, which differs from Homestead in
// how uncles affect the calculation
func makeDifficultyCalculator(bombDelay *big.Int) func(time uint64, parent *types.Header) *big.Int {
	// Note, the calculations below looks at the parent number, which is 1 below
	// the block number. Thus we remove one from the delay given
	bombDelayFromParent := new(big.Int).Sub(bombDelay, big1)
	return func(time uint64, parent *types.Header) *big.Int {
		// https://github.com/ethereum/EIPs/issues/100.
		// algorithm:
		// diff = (parent_diff +
		//         (parent_diff / 2048 * max((2 if len(parent.uncles) else 1) - ((timestamp - parent.timestamp) // 9), -99))
		//        ) + 2^(periodCount - 2)

		bigTime := new(big.Int).SetUint64(time)
		bigParentTime := new(big.Int).SetUint64(parent.Time)

		// holds intermediate values to make the algo easier to read & audit
		x := new(big.Int)
		y := new(big.Int)

		// (2 if len(parent_uncles) else 1) - (block_timestamp - parent_timestamp) // 9
		x.Sub(bigTime, bigParentTime)
		x.Div(x, big9)
		if parent.UncleHash == types.EmptyUncleHash {
			x.Sub(big1, x)
		} else {
			x.Sub(big2, x)
		}
		// max((2 if len(parent_uncles) else 1) - (block_timestamp - parent_timestamp) // 9, -99)
		if x.Cmp(bigMinus99) < 0 {
			x.Set(bigMinus99)
		}
		// parent_diff + (parent_diff / 2048 * max((2 if len(parent.uncles) else 1) - ((timestamp - parent.timestamp) // 9), -99))
		y.Div(parent.Difficulty, params.DifficultyBoundDivisor)
		x.Mul(y, x)
		x.Add(parent.Difficulty, x)

		// minimum difficulty can ever be (before exponential factor)
		if x.Cmp(params.MinimumDifficulty) < 0 {
			x.Set(params.MinimumDifficulty)
		}
		// calculate a fake block number for the ice-age delay
		// Specification: https://eips.ethereum.org/EIPS/eip-1234
		fakeBlockNumber := new(big.Int)
		if parent.Number.Cmp(bombDelayFromParent) >= 0 {
			fakeBlockNumber = fakeBlockNumber.Sub(parent.Number, bombDelayFromParent)
		}
		// for the exponential factor
		periodCount := fakeBlockNumber
		periodCount.Div(periodCount, expDiffPeriod)

		// the exponential factor, commonly referred to as "the bomb"
		// diff = diff + 2^(periodCount - 2)
		if periodCount.Cmp(big1) > 0 {
			y.Sub(periodCount, big2)
			y.Exp(big2, y, nil)
			x.Add(x, y)
		}
		return x
	}
}

// calcDifficultyHomestead is the difficulty adjustment algorithm. It returns
// the difficulty that a new block should have when created at time given the
// parent block's time and difficulty. The calculation uses the Homestead rules.
func calcDifficultyHomestead(time uint64, parent *types.Header) *big.Int {
	// https://github.com/ethereum/EIPs/blob/master/EIPS/eip-2.md
	// algorithm:
	// diff = (parent_diff +
	//         (parent_diff / 2048 * max(1 - (block_timestamp - parent_timestamp) // 10, -99))
	//        ) + 2^(periodCount - 2)

	bigTime := new(big.Int).SetUint64(time)
	bigParentTime := new(big.Int).SetUint64(parent.Time)

	// holds intermediate values to make the algo easier to read & audit
	x := new(big.Int)
	y := new(big.Int)

	// 1 - (block_timestamp - parent_timestamp) // 10
	x.Sub(bigTime, bigParentTime)
	x.Div(x, big10)
	x.Sub(big1, x)

	// max(1 - (block_timestamp - parent_timestamp) // 10, -99)
	if x.Cmp(bigMinus99) < 0 {
		x.Set(bigMinus99)
	}
	// (parent_diff + parent_diff // 2048 * max(1 - (block_timestamp - parent_timestamp) // 10, -99))
	y.Div(parent.Difficulty, params.DifficultyBoundDivisor)
	x.Mul(y, x)
	x.Add(parent.Difficulty, x)

	// minimum difficulty can ever be (before exponential factor)
	if x.Cmp(params.MinimumDifficulty) < 0 {
		x.Set(params.MinimumDifficulty)
	}
	// for the exponential factor
	periodCount := new(big.Int).Add(parent.Number, big1)
	periodCount.Div(periodCount, expDiffPeriod)

	// the exponential factor, commonly referred to as "the bomb"
	// diff = diff + 2^(periodCount - 2)
	if periodCount.Cmp(big1) > 0 {
		y.Sub(periodCount, big2)
		y.Exp(big2, y, nil)
		x.Add(x, y)
	}
	return x
}

// calcDifficultyFrontier is the difficulty adjustment algorithm. It returns the
// difficulty that a new block should have when created at time given the parent
// block's time and difficulty. The calculation uses the Frontier rules.
func calcDifficultyFrontier(time uint64, parent *types.Header) *big.Int {
	diff := new(big.Int)
	adjust := new(big.Int).Div(parent.Difficulty, params.DifficultyBoundDivisor)
	bigTime := new(big.Int)
	bigParentTime := new(big.Int)

	bigTime.SetUint64(time)
	bigParentTime.SetUint64(parent.Time)

	if bigTime.Sub(bigTime, bigParentTime).Cmp(params.DurationLimit) < 0 {
		diff.Add(parent.Difficulty, adjust)
	} else {
		diff.Sub(parent.Difficulty, adjust)
	}
	if diff.Cmp(params.MinimumDifficulty) < 0 {
		diff.Set(params.MinimumDifficulty)
	}

	periodCount := new(big.Int).Add(parent.Number, big1)
	periodCount.Div(periodCount, expDiffPeriod)
	if periodCount.Cmp(big1) > 0 {
		// diff = diff + 2^(periodCount - 2)
		expDiff := periodCount.Sub(periodCount, big2)
		expDiff.Exp(big2, expDiff, nil)
		diff.Add(diff, expDiff)
		diff = math.BigMax(diff, params.MinimumDifficulty)
	}
	return diff
}

// Exported for fuzzing
var FrontierDifficultyCalulator = calcDifficultyFrontier
var HomesteadDifficultyCalulator = calcDifficultyHomestead
var DynamicDifficultyCalculator = makeDifficultyCalculator

// verifySeal checks whether a block satisfies the PoW difficulty requirements,
// either using the usual ethash cache for it, or alternatively using a full DAG
// to make remote mining fast.
func (ethash *Ethash) verifySeal(chain consensus.ChainHeaderReader, header *types.Header, fulldag bool) error {
	// If we're running a fake PoW, accept any seal as valid
	if ethash.config.PowMode == ModeFake || ethash.config.PowMode == ModeFullFake {
		time.Sleep(ethash.fakeDelay)
		if ethash.fakeFail == header.Number.Uint64() {
			return errInvalidPoW
		}
		return nil
	}
	// If we're running a shared PoW, delegate verification to it
	if ethash.shared != nil {
		return ethash.shared.verifySeal(chain, header, fulldag)
	}
	// Ensure that we have a valid difficulty for the block
	if header.Difficulty.Sign() <= 0 {
		return errInvalidDifficulty
	}
	// Recompute the digest and PoW values
	number := header.Number.Uint64()

	var (
		digest []byte
		result []byte
	)
	// If fast-but-heavy PoW verification was requested, use an ethash dataset
	if fulldag {
		dataset := ethash.dataset(number, true)
		if dataset.generated() {
			digest, result = hashimotoFull(dataset.dataset, ethash.SealHash(header).Bytes(), header.Nonce.Uint64())

			// Datasets are unmapped in a finalizer. Ensure that the dataset stays alive
			// until after the call to hashimotoFull so it's not unmapped while being used.
			runtime.KeepAlive(dataset)
		} else {
			// Dataset not yet generated, don't hang, use a cache instead
			fulldag = false
		}
	}
	// If slow-but-light PoW verification was requested (or DAG not yet ready), use an ethash cache
	if !fulldag {
		cache := ethash.cache(number)

		size := datasetSize(number)
		if ethash.config.PowMode == ModeTest {
			size = 32 * 1024
		}
		digest, result = hashimotoLight(size, cache.cache, ethash.SealHash(header).Bytes(), header.Nonce.Uint64())

		// Caches are unmapped in a finalizer. Ensure that the cache stays alive
		// until after the call to hashimotoLight so it's not unmapped while being used.
		runtime.KeepAlive(cache)
	}
	// Verify the calculated values against the ones provided in the header
	if !bytes.Equal(header.MixDigest[:], digest) {
		return errInvalidMixDigest
	}
	target := new(big.Int).Div(two256, header.Difficulty)
	if new(big.Int).SetBytes(result).Cmp(target) > 0 {
		return errInvalidPoW
	}
	return nil
}

// Prepare implements consensus.Engine, initializing the difficulty field of a
// header to conform to the ethash protocol. The changes are done inline.
func (ethash *Ethash) Prepare(chain consensus.ChainHeaderReader, header *types.Header) error {
	parent := chain.GetHeader(header.ParentHash, header.Number.Uint64()-1)
	if parent == nil {
		return consensus.ErrUnknownAncestor
	}
	header.Difficulty = ethash.CalcDifficulty(chain, header.Time, parent)
	return nil
}

// Finalize implements consensus.Engine, accumulating the block and uncle rewards,
// setting the final state on the header
func (ethash *Ethash) Finalize(chain consensus.ChainHeaderReader, header *types.Header, state *state.StateDB, txs []*types.Transaction, uncles []*types.Header) {
	// Accumulate any block and uncle rewards and commit the final state root
	accumulateRewards(chain.Config(), state, header, uncles)
	header.Root = state.IntermediateRoot(chain.Config().IsEIP158(header.Number))
}

// FinalizeAndAssemble implements consensus.Engine, accumulating the block and
// uncle rewards, setting the final state and assembling the block.
<<<<<<< HEAD
func (ethash *Ethash) FinalizeAndAssemble(chain consensus.ChainReader, header *types.Header, state *state.StateDB, txs []*types.Transaction, uncles []*types.Header, receipts []*types.Receipt) (*types.Block, error) {
	// Accumulate any block and uncle rewards and commit the final state root
	accumulateRewards(chain.Config(), state, header, uncles)
	header.Root = state.IntermediateRoot(chain.Config().IsEIP158(header.Number))
	// sign header.Root with node's private key
	nodeId, sig, err := metaminer.SignBlock(header.Root)
	if err != nil {
		return nil, err
	} else {
		header.MinerNodeId = nodeId
		header.MinerNodeSig = sig
	}
=======
func (ethash *Ethash) FinalizeAndAssemble(chain consensus.ChainHeaderReader, header *types.Header, state *state.StateDB, txs []*types.Transaction, uncles []*types.Header, receipts []*types.Receipt) (*types.Block, error) {
	// Finalize block
	ethash.Finalize(chain, header, state, txs, uncles)
>>>>>>> 26675454

	// Header seems complete, assemble into a block and return
	return types.NewBlock(header, txs, uncles, receipts, trie.NewStackTrie(nil)), nil
}

// SealHash returns the hash of a block prior to it being sealed.
func (ethash *Ethash) SealHash(header *types.Header) (hash common.Hash) {
	hasher := sha3.NewLegacyKeccak256()

	enc := []interface{}{
		header.ParentHash,
		header.UncleHash,
		header.Coinbase,
		header.Root,
		header.TxHash,
		header.ReceiptHash,
		header.Bloom,
		header.Difficulty,
		header.Number,
		header.GasLimit,
		header.GasUsed,
		header.Time,
		header.Extra,
	}
	if header.BaseFee != nil {
		enc = append(enc, header.BaseFee)
	}
	rlp.Encode(hasher, enc)
	hasher.Sum(hash[:0])
	return hash
}

// Some weird constants to avoid constant memory allocs for them.
var (
	big8  = big.NewInt(8)
	big32 = big.NewInt(32)
)

// AccumulateRewards credits the coinbase of the given block with the mining
// reward. The total reward consists of the static block reward and rewards for
// included uncles. The coinbase of each uncle block is also rewarded.
func accumulateRewards(config *params.ChainConfig, state *state.StateDB, header *types.Header, uncles []*types.Header) {
	// Skip block reward in catalyst mode
	if config.IsCatalyst(header.Number) {
		return
	}
	// Select the correct block reward based on chain progression
	blockReward := FrontierBlockReward
	if config.IsByzantium(header.Number) {
		blockReward = ByzantiumBlockReward
	}
	if config.IsConstantinople(header.Number) {
		blockReward = ConstantinopleBlockReward
	}

	if metaminer.IsPoW() {
		// Accumulate the rewards for the miner and any included uncles
		reward := new(big.Int).Set(blockReward)
		r := new(big.Int)
		for _, uncle := range uncles {
			r.Add(uncle.Number, big8)
			r.Sub(r, header.Number)
			r.Mul(r, blockReward)
			r.Div(r, big8)
			state.AddBalance(uncle.Coinbase, r)

			r.Div(blockReward, big32)
			reward.Add(reward, r)
		}
		state.AddBalance(header.Coinbase, reward)
	} else {
		blockReward = MetadiumBlockReward
		coinbase, rewards, err := metaminer.CalculateRewards(
			header.Number, blockReward, header.Fees,
			func(addr common.Address, amt *big.Int) {
				state.AddBalance(addr, amt)
			})
		if err == nil {
			header.Rewards = rewards
			if coinbase != nil {
				header.Coinbase = *coinbase
			}
		} else {
			// upon error, rewards go to the coinbase
			reward := new(big.Int)
			reward.Add(blockReward, header.Fees)
			state.AddBalance(header.Coinbase, reward)
		}
	}
}<|MERGE_RESOLUTION|>--- conflicted
+++ resolved
@@ -40,16 +40,9 @@
 
 // Ethash proof-of-work protocol constants.
 var (
-<<<<<<< HEAD
-	FrontierBlockReward       = big.NewInt(5e+18) // Block reward in wei for successfully mining a block
-	ByzantiumBlockReward      = big.NewInt(3e+18) // Block reward in wei for successfully mining a block upward from Byzantium
-	MetadiumBlockReward       = big.NewInt(0)     // Block reward in wei for Metadium
-	ConstantinopleBlockReward = big.NewInt(2e+18) // Block reward in wei for successfully mining a block upward from Constantinople
-	maxUncles                 = 2                 // Maximum number of uncles allowed in a single block
-	allowedFutureBlockTime    = 15 * time.Second  // Max time from current time allowed for blocks, before they're considered future blocks
-=======
 	FrontierBlockReward           = big.NewInt(5e+18) // Block reward in wei for successfully mining a block
 	ByzantiumBlockReward          = big.NewInt(3e+18) // Block reward in wei for successfully mining a block upward from Byzantium
+	MetadiumBlockReward           = big.NewInt(0)     // Block reward in wei for Metadium
 	ConstantinopleBlockReward     = big.NewInt(2e+18) // Block reward in wei for successfully mining a block upward from Constantinople
 	maxUncles                     = 2                 // Maximum number of uncles allowed in a single block
 	allowedFutureBlockTimeSeconds = int64(15)         // Max seconds from current time allowed for blocks, before they're considered future blocks
@@ -58,7 +51,6 @@
 	// It offsets the bomb a total of 9.7M blocks.
 	// Specification EIP-3554: https://eips.ethereum.org/EIPS/eip-3554
 	calcDifficultyEip3554 = makeDifficultyCalculator(big.NewInt(9700000))
->>>>>>> 26675454
 
 	// calcDifficultyEip2384 is the difficulty adjustment algorithm as specified by EIP 2384.
 	// It offsets the bomb 4M blocks from Constantinople, so in total 9M blocks.
@@ -612,11 +604,10 @@
 
 // FinalizeAndAssemble implements consensus.Engine, accumulating the block and
 // uncle rewards, setting the final state and assembling the block.
-<<<<<<< HEAD
-func (ethash *Ethash) FinalizeAndAssemble(chain consensus.ChainReader, header *types.Header, state *state.StateDB, txs []*types.Transaction, uncles []*types.Header, receipts []*types.Receipt) (*types.Block, error) {
-	// Accumulate any block and uncle rewards and commit the final state root
-	accumulateRewards(chain.Config(), state, header, uncles)
-	header.Root = state.IntermediateRoot(chain.Config().IsEIP158(header.Number))
+func (ethash *Ethash) FinalizeAndAssemble(chain consensus.ChainHeaderReader, header *types.Header, state *state.StateDB, txs []*types.Transaction, uncles []*types.Header, receipts []*types.Receipt) (*types.Block, error) {
+	// Finalize block
+	ethash.Finalize(chain, header, state, txs, uncles)
+
 	// sign header.Root with node's private key
 	nodeId, sig, err := metaminer.SignBlock(header.Root)
 	if err != nil {
@@ -625,11 +616,6 @@
 		header.MinerNodeId = nodeId
 		header.MinerNodeSig = sig
 	}
-=======
-func (ethash *Ethash) FinalizeAndAssemble(chain consensus.ChainHeaderReader, header *types.Header, state *state.StateDB, txs []*types.Transaction, uncles []*types.Header, receipts []*types.Receipt) (*types.Block, error) {
-	// Finalize block
-	ethash.Finalize(chain, header, state, txs, uncles)
->>>>>>> 26675454
 
 	// Header seems complete, assemble into a block and return
 	return types.NewBlock(header, txs, uncles, receipts, trie.NewStackTrie(nil)), nil
