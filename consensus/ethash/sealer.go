// Copyright 2017 The go-ethereum Authors
// This file is part of the go-ethereum library.
//
// The go-ethereum library is free software: you can redistribute it and/or modify
// it under the terms of the GNU Lesser General Public License as published by
// the Free Software Foundation, either version 3 of the License, or
// (at your option) any later version.
//
// The go-ethereum library is distributed in the hope that it will be useful,
// but WITHOUT ANY WARRANTY; without even the implied warranty of
// MERCHANTABILITY or FITNESS FOR A PARTICULAR PURPOSE. See the
// GNU Lesser General Public License for more details.
//
// You should have received a copy of the GNU Lesser General Public License
// along with the go-ethereum library. If not, see <http://www.gnu.org/licenses/>.

package ethash

import (
	"bytes"
	"context"
	crand "crypto/rand"
	"encoding/json"
	"errors"
	"math"
	"math/big"
	"math/rand"
	"net/http"
	"runtime"
	"sync"
	"time"

	"github.com/ethereum/go-ethereum/common"
	"github.com/ethereum/go-ethereum/common/hexutil"
	"github.com/ethereum/go-ethereum/consensus"
	"github.com/ethereum/go-ethereum/core/types"
	metaminer "github.com/ethereum/go-ethereum/metadium/miner"
)

const (
	// staleThreshold is the maximum depth of the acceptable stale but valid ethash solution.
	staleThreshold = 7
)

var (
	errNoMiningWork      = errors.New("no mining work available yet")
	errInvalidSealResult = errors.New("invalid or stale proof-of-work solution")
)

// Seal implements consensus.Engine, attempting to find a nonce that satisfies
// the block's difficulty requirements.
<<<<<<< HEAD
func (ethash *Ethash) Seal(chain consensus.ChainReader, block *types.Block, results chan<- *types.Block, stop <-chan struct{}) error {
	if !metaminer.IsPoW() {
		// In Metadium, return immediately
		ethash.lock.Lock()
		if ethash.rand == nil {
			seed, err := crand.Int(crand.Reader, big.NewInt(math.MaxInt64))
			if err != nil {
				ethash.lock.Unlock()
				return err
			}
			ethash.rand = rand.New(rand.NewSource(seed.Int64()))
		}
		ethash.lock.Unlock()
		abort := make(chan struct{})
		found := make(chan *types.Block)
		go ethash.mine(block, 0, uint64(ethash.rand.Int63()), abort, found)
		var result *types.Block
		select {
		case result = <-found:
			select {
			case results <- result:
			default:
				ethash.config.Log.Warn("Sealing result is not read by miner", "sealhash", ethash.SealHash(block.Header()))
			}
		}
		return nil
	}

=======
func (ethash *Ethash) Seal(chain consensus.ChainHeaderReader, block *types.Block, results chan<- *types.Block, stop <-chan struct{}) error {
>>>>>>> 26675454
	// If we're running a fake PoW, simply return a 0 nonce immediately
	if ethash.config.PowMode == ModeFake || ethash.config.PowMode == ModeFullFake {
		header := block.Header()
		header.Nonce, header.MixDigest = types.BlockNonce{}, common.Hash{}
		select {
		case results <- block.WithSeal(header):
		default:
			ethash.config.Log.Warn("Sealing result is not read by miner", "mode", "fake", "sealhash", ethash.SealHash(block.Header()))
		}
		return nil
	}
	// If we're running a shared PoW, delegate sealing to it
	if ethash.shared != nil {
		return ethash.shared.Seal(chain, block, results, stop)
	}
	// Create a runner and the multiple search threads it directs
	abort := make(chan struct{})

	ethash.lock.Lock()
	threads := ethash.threads
	if ethash.rand == nil {
		seed, err := crand.Int(crand.Reader, big.NewInt(math.MaxInt64))
		if err != nil {
			ethash.lock.Unlock()
			return err
		}
		ethash.rand = rand.New(rand.NewSource(seed.Int64()))
	}
	ethash.lock.Unlock()
	if threads == 0 {
		threads = runtime.NumCPU()
	}
	if threads < 0 {
		threads = 0 // Allows disabling local mining without extra logic around local/remote
	}
	// Push new work to remote sealer
	if ethash.remote != nil {
		ethash.remote.workCh <- &sealTask{block: block, results: results}
	}
	var (
		pend   sync.WaitGroup
		locals = make(chan *types.Block)
	)
	for i := 0; i < threads; i++ {
		pend.Add(1)
		go func(id int, nonce uint64) {
			defer pend.Done()
			ethash.mine(block, id, nonce, abort, locals)
		}(i, uint64(ethash.rand.Int63()))
	}
	// Wait until sealing is terminated or a nonce is found
	go func() {
		var result *types.Block
		select {
		case <-stop:
			// Outside abort, stop all miner threads
			close(abort)
		case result = <-locals:
			// One of the threads found a block, abort all others
			select {
			case results <- result:
			default:
				ethash.config.Log.Warn("Sealing result is not read by miner", "mode", "local", "sealhash", ethash.SealHash(block.Header()))
			}
			close(abort)
		case <-ethash.update:
			// Thread count was changed on user request, restart
			close(abort)
			if err := ethash.Seal(chain, block, results, stop); err != nil {
				ethash.config.Log.Error("Failed to restart sealing after update", "err", err)
			}
		}
		// Wait for all miners to terminate and return the block
		pend.Wait()
	}()
	return nil
}

// mine is the actual proof-of-work miner that searches for a nonce starting from
// seed that results in correct final block difficulty.
func (ethash *Ethash) mine(block *types.Block, id int, seed uint64, abort chan struct{}, found chan *types.Block) {
	// Extract some data from the header
	var (
		header  = block.Header()
		hash    = ethash.SealHash(header).Bytes()
		target  = new(big.Int).Div(two256, header.Difficulty)
		number  = header.Number.Uint64()
		dataset = ethash.dataset(number, false)
	)
	// Start generating random nonces until we abort or find a good one
	var (
		attempts  = int64(0)
		nonce     = seed
		powBuffer = new(big.Int)
	)
	logger := ethash.config.Log.New("miner", id)
	logger.Trace("Started ethash search for new nonces", "seed", seed)
search:
	for {
		select {
		case <-abort:
			// Mining terminated, update stats and abort
			logger.Trace("Ethash nonce search aborted", "attempts", nonce-seed)
			ethash.hashrate.Mark(attempts)
			break search

		default:
			// We don't have to update hash rate on every nonce, so update after after 2^X nonces
			attempts++
			if (attempts % (1 << 15)) == 0 {
				ethash.hashrate.Mark(attempts)
				attempts = 0
			}
			// Compute the PoW value of this nonce
			digest, result := hashimotoFull(dataset.dataset, hash, nonce)
			if powBuffer.SetBytes(result).Cmp(target) <= 0 {
				// Correct nonce found, create a new header with it
				header = types.CopyHeader(header)
				header.Nonce = types.EncodeNonce(nonce)
				header.MixDigest = common.BytesToHash(digest)

				// Seal and return a block (if still needed)
				select {
				case found <- block.WithSeal(header):
					logger.Trace("Ethash nonce found and reported", "attempts", nonce-seed, "nonce", nonce)
				case <-abort:
					logger.Trace("Ethash nonce found but discarded", "attempts", nonce-seed, "nonce", nonce)
				}
				break search
			}
			nonce++
		}
	}
	// Datasets are unmapped in a finalizer. Ensure that the dataset stays live
	// during sealing so it's not unmapped while being read.
	runtime.KeepAlive(dataset)
}

// This is the timeout for HTTP requests to notify external miners.
const remoteSealerTimeout = 1 * time.Second

type remoteSealer struct {
	works        map[common.Hash]*types.Block
	rates        map[common.Hash]hashrate
	currentBlock *types.Block
	currentWork  [4]string
	notifyCtx    context.Context
	cancelNotify context.CancelFunc // cancels all notification requests
	reqWG        sync.WaitGroup     // tracks notification request goroutines

	ethash       *Ethash
	noverify     bool
	notifyURLs   []string
	results      chan<- *types.Block
	workCh       chan *sealTask   // Notification channel to push new work and relative result channel to remote sealer
	fetchWorkCh  chan *sealWork   // Channel used for remote sealer to fetch mining work
	submitWorkCh chan *mineResult // Channel used for remote sealer to submit their mining result
	fetchRateCh  chan chan uint64 // Channel used to gather submitted hash rate for local or remote sealer.
	submitRateCh chan *hashrate   // Channel used for remote sealer to submit their mining hashrate
	requestExit  chan struct{}
	exitCh       chan struct{}
}

// sealTask wraps a seal block with relative result channel for remote sealer thread.
type sealTask struct {
	block   *types.Block
	results chan<- *types.Block
}

// mineResult wraps the pow solution parameters for the specified block.
type mineResult struct {
	nonce     types.BlockNonce
	mixDigest common.Hash
	hash      common.Hash

	errc chan error
}

// hashrate wraps the hash rate submitted by the remote sealer.
type hashrate struct {
	id   common.Hash
	ping time.Time
	rate uint64

	done chan struct{}
}

// sealWork wraps a seal work package for remote sealer.
type sealWork struct {
	errc chan error
	res  chan [4]string
}

func startRemoteSealer(ethash *Ethash, urls []string, noverify bool) *remoteSealer {
	ctx, cancel := context.WithCancel(context.Background())
	s := &remoteSealer{
		ethash:       ethash,
		noverify:     noverify,
		notifyURLs:   urls,
		notifyCtx:    ctx,
		cancelNotify: cancel,
		works:        make(map[common.Hash]*types.Block),
		rates:        make(map[common.Hash]hashrate),
		workCh:       make(chan *sealTask),
		fetchWorkCh:  make(chan *sealWork),
		submitWorkCh: make(chan *mineResult),
		fetchRateCh:  make(chan chan uint64),
		submitRateCh: make(chan *hashrate),
		requestExit:  make(chan struct{}),
		exitCh:       make(chan struct{}),
	}
	go s.loop()
	return s
}

func (s *remoteSealer) loop() {
	defer func() {
		s.ethash.config.Log.Trace("Ethash remote sealer is exiting")
		s.cancelNotify()
		s.reqWG.Wait()
		close(s.exitCh)
	}()

	ticker := time.NewTicker(5 * time.Second)
	defer ticker.Stop()

	for {
		select {
		case work := <-s.workCh:
			// Update current work with new received block.
			// Note same work can be past twice, happens when changing CPU threads.
			s.results = work.results
			s.makeWork(work.block)
			s.notifyWork()

		case work := <-s.fetchWorkCh:
			// Return current mining work to remote miner.
			if s.currentBlock == nil {
				work.errc <- errNoMiningWork
			} else {
				work.res <- s.currentWork
			}

		case result := <-s.submitWorkCh:
			// Verify submitted PoW solution based on maintained mining blocks.
			if s.submitWork(result.nonce, result.mixDigest, result.hash) {
				result.errc <- nil
			} else {
				result.errc <- errInvalidSealResult
			}

		case result := <-s.submitRateCh:
			// Trace remote sealer's hash rate by submitted value.
			s.rates[result.id] = hashrate{rate: result.rate, ping: time.Now()}
			close(result.done)

		case req := <-s.fetchRateCh:
			// Gather all hash rate submitted by remote sealer.
			var total uint64
			for _, rate := range s.rates {
				// this could overflow
				total += rate.rate
			}
			req <- total

		case <-ticker.C:
			// Clear stale submitted hash rate.
			for id, rate := range s.rates {
				if time.Since(rate.ping) > 10*time.Second {
					delete(s.rates, id)
				}
			}
			// Clear stale pending blocks
			if s.currentBlock != nil {
				for hash, block := range s.works {
					if block.NumberU64()+staleThreshold <= s.currentBlock.NumberU64() {
						delete(s.works, hash)
					}
				}
			}

		case <-s.requestExit:
			return
		}
	}
}

// makeWork creates a work package for external miner.
//
// The work package consists of 3 strings:
//   result[0], 32 bytes hex encoded current block header pow-hash
//   result[1], 32 bytes hex encoded seed hash used for DAG
//   result[2], 32 bytes hex encoded boundary condition ("target"), 2^256/difficulty
//   result[3], hex encoded block number
func (s *remoteSealer) makeWork(block *types.Block) {
	hash := s.ethash.SealHash(block.Header())
	s.currentWork[0] = hash.Hex()
	s.currentWork[1] = common.BytesToHash(SeedHash(block.NumberU64())).Hex()
	s.currentWork[2] = common.BytesToHash(new(big.Int).Div(two256, block.Difficulty()).Bytes()).Hex()
	s.currentWork[3] = hexutil.EncodeBig(block.Number())

	// Trace the seal work fetched by remote sealer.
	s.currentBlock = block
	s.works[hash] = block
}

// notifyWork notifies all the specified mining endpoints of the availability of
// new work to be processed.
func (s *remoteSealer) notifyWork() {
	work := s.currentWork

	// Encode the JSON payload of the notification. When NotifyFull is set,
	// this is the complete block header, otherwise it is a JSON array.
	var blob []byte
	if s.ethash.config.NotifyFull {
		blob, _ = json.Marshal(s.currentBlock.Header())
	} else {
		blob, _ = json.Marshal(work)
	}

	s.reqWG.Add(len(s.notifyURLs))
	for _, url := range s.notifyURLs {
		go s.sendNotification(s.notifyCtx, url, blob, work)
	}
}

func (s *remoteSealer) sendNotification(ctx context.Context, url string, json []byte, work [4]string) {
	defer s.reqWG.Done()

	req, err := http.NewRequest("POST", url, bytes.NewReader(json))
	if err != nil {
		s.ethash.config.Log.Warn("Can't create remote miner notification", "err", err)
		return
	}
	ctx, cancel := context.WithTimeout(ctx, remoteSealerTimeout)
	defer cancel()
	req = req.WithContext(ctx)
	req.Header.Set("Content-Type", "application/json")

	resp, err := http.DefaultClient.Do(req)
	if err != nil {
		s.ethash.config.Log.Warn("Failed to notify remote miner", "err", err)
	} else {
		s.ethash.config.Log.Trace("Notified remote miner", "miner", url, "hash", work[0], "target", work[2])
		resp.Body.Close()
	}
}

// submitWork verifies the submitted pow solution, returning
// whether the solution was accepted or not (not can be both a bad pow as well as
// any other error, like no pending work or stale mining result).
func (s *remoteSealer) submitWork(nonce types.BlockNonce, mixDigest common.Hash, sealhash common.Hash) bool {
	if s.currentBlock == nil {
		s.ethash.config.Log.Error("Pending work without block", "sealhash", sealhash)
		return false
	}
	// Make sure the work submitted is present
	block := s.works[sealhash]
	if block == nil {
		s.ethash.config.Log.Warn("Work submitted but none pending", "sealhash", sealhash, "curnumber", s.currentBlock.NumberU64())
		return false
	}
	// Verify the correctness of submitted result.
	header := block.Header()
	header.Nonce = nonce
	header.MixDigest = mixDigest

	start := time.Now()
	if !s.noverify {
		if err := s.ethash.verifySeal(nil, header, true); err != nil {
			s.ethash.config.Log.Warn("Invalid proof-of-work submitted", "sealhash", sealhash, "elapsed", common.PrettyDuration(time.Since(start)), "err", err)
			return false
		}
	}
	// Make sure the result channel is assigned.
	if s.results == nil {
		s.ethash.config.Log.Warn("Ethash result channel is empty, submitted mining result is rejected")
		return false
	}
	s.ethash.config.Log.Trace("Verified correct proof-of-work", "sealhash", sealhash, "elapsed", common.PrettyDuration(time.Since(start)))

	// Solutions seems to be valid, return to the miner and notify acceptance.
	solution := block.WithSeal(header)

	// The submitted solution is within the scope of acceptance.
	if solution.NumberU64()+staleThreshold > s.currentBlock.NumberU64() {
		select {
		case s.results <- solution:
			s.ethash.config.Log.Debug("Work submitted is acceptable", "number", solution.NumberU64(), "sealhash", sealhash, "hash", solution.Hash())
			return true
		default:
			s.ethash.config.Log.Warn("Sealing result is not read by miner", "mode", "remote", "sealhash", sealhash)
			return false
		}
	}
	// The submitted block is too old to accept, drop it.
	s.ethash.config.Log.Warn("Work submitted is too old", "number", solution.NumberU64(), "sealhash", sealhash, "hash", solution.Hash())
	return false
}<|MERGE_RESOLUTION|>--- conflicted
+++ resolved
@@ -49,8 +49,7 @@
 
 // Seal implements consensus.Engine, attempting to find a nonce that satisfies
 // the block's difficulty requirements.
-<<<<<<< HEAD
-func (ethash *Ethash) Seal(chain consensus.ChainReader, block *types.Block, results chan<- *types.Block, stop <-chan struct{}) error {
+func (ethash *Ethash) Seal(chain consensus.ChainHeaderReader, block *types.Block, results chan<- *types.Block, stop <-chan struct{}) error {
 	if !metaminer.IsPoW() {
 		// In Metadium, return immediately
 		ethash.lock.Lock()
@@ -78,9 +77,6 @@
 		return nil
 	}
 
-=======
-func (ethash *Ethash) Seal(chain consensus.ChainHeaderReader, block *types.Block, results chan<- *types.Block, stop <-chan struct{}) error {
->>>>>>> 26675454
 	// If we're running a fake PoW, simply return a 0 nonce immediately
 	if ethash.config.PowMode == ModeFake || ethash.config.PowMode == ModeFullFake {
 		header := block.Header()
