--- conflicted
+++ resolved
@@ -122,6 +122,9 @@
 		return err
 	}
 
+	// Metadium: set console prompter
+	jsre.PromptPassword = prompt.PromptPassword
+
 	// Add bridge overrides for web3.js functionality.
 	c.jsre.Do(func(vm *goja.Runtime) {
 		c.initAdmin(vm, bridge)
@@ -236,11 +239,6 @@
 	if personal == nil || c.prompter == nil {
 		return
 	}
-<<<<<<< HEAD
-	// Metadium: set console prompter
-	jsre.PromptPassword = promptPassword
-	return nil
-=======
 	jeth := vm.NewObject()
 	vm.Set("jeth", jeth)
 	jeth.Set("openWallet", personal.Get("openWallet"))
@@ -251,7 +249,6 @@
 	personal.Set("unlockAccount", jsre.MakeCallback(vm, bridge.UnlockAccount))
 	personal.Set("newAccount", jsre.MakeCallback(vm, bridge.NewAccount))
 	personal.Set("sign", jsre.MakeCallback(vm, bridge.Sign))
->>>>>>> 26675454
 }
 
 func (c *Console) clearHistory() {
