--- conflicted
+++ resolved
@@ -113,11 +113,7 @@
 	fcParams flowcontrol.ServerParams
 	fcCosts  requestCostTable
 
-<<<<<<< HEAD
-	trusted                 bool
-=======
 	trusted, server         bool
->>>>>>> 58cf5686
 	onlyAnnounce            bool
 	chainSince, chainRecent uint64
 	stateSince, stateRecent uint64
@@ -620,13 +616,8 @@
 
 		// Add advertised checkpoint and register block height which
 		// client can verify the checkpoint validity.
-<<<<<<< HEAD
-		if server.oracle != nil && server.oracle.isRunning() {
-			cp, height := server.oracle.stableCheckpoint()
-=======
 		if server.oracle != nil && server.oracle.IsRunning() {
 			cp, height := server.oracle.StableCheckpoint()
->>>>>>> 58cf5686
 			if cp != nil {
 				send = send.add("checkpoint/value", cp)
 				send = send.add("checkpoint/registerHeight", height)
@@ -684,11 +675,6 @@
 	}
 
 	if server != nil {
-<<<<<<< HEAD
-		if recv.get("announceType", &p.announceType) != nil {
-			// set default announceType on server side
-			p.announceType = announceTypeSimple
-=======
 		p.server = recv.get("flowControl/MRR", nil) == nil
 		if p.server {
 			p.announceType = announceTypeNone // connected to another server, send no messages
@@ -698,7 +684,6 @@
 				p.announceType = announceTypeSimple
 			}
 			p.fcClient = flowcontrol.NewClientNode(server.fcManager, server.defParams)
->>>>>>> 58cf5686
 		}
 	} else {
 		if recv.get("serveChainSince", &p.chainSince) != nil {
@@ -746,10 +731,7 @@
 				}
 			}
 		}
-<<<<<<< HEAD
-=======
 		p.server = true
->>>>>>> 58cf5686
 	}
 	p.headInfo = &announceData{Td: rTd, Hash: rHash, Number: rNum}
 	return nil
